# Output Path Tokens

When specifying a ROM [writing command](../commands.md) you have to specify an `--output <path>` directory. `igir` has a few replaceable "tokens" that can be referenced in the `--output <path>` directory value. This can aid in sorting ROMs into a more complicated directory structure.

For example, if you want to group all ROMs based on their region, you would specify:

=== ":simple-windowsxp: Windows"

    ```batch
    igir copy extract --dat *.dat --input ROMs\ --output "ROMs-Sorted\{gameRegion}\"
    ```

=== ":simple-apple: macOS"

    ```shell
    igir copy extract --dat *.dat --input ROMs/ --output "ROMs-Sorted/{gameRegion}/"
    ```

=== ":simple-linux: Linux"

    ```shell
    igir copy extract --dat *.dat --input ROMs/ --output "ROMs-Sorted/{gameRegion}/"
    ```

This might result in an output structure such as:

```text
ROMs-Sorted/
├── AUS
│   └── Pokemon Pinball (USA, Australia) (Rumble Version) (SGB Enhanced) (GB Compatible).gbc
├── EUR
│   ├── Pokemon - Blue Version (USA, Europe) (SGB Enhanced).gb
│   ├── Pokemon - Red Version (USA, Europe) (SGB Enhanced).gb
│   └── Pokemon - Yellow Version - Special Pikachu Edition (USA, Europe) (CGB+SGB Enhanced).gb
└── USA
    ├── Pokemon - Blue Version (USA, Europe) (SGB Enhanced).gb
    ├── Pokemon - Red Version (USA, Europe) (SGB Enhanced).gb
    ├── Pokemon - Yellow Version - Special Pikachu Edition (USA, Europe) (CGB+SGB Enhanced).gb
    └── Pokemon Pinball (USA, Australia) (Rumble Version) (SGB Enhanced) (GB Compatible).gbc
```

!!! note

    Tokens can resolve to multiple values for each ROM. For example, a ROM may have multiple regions or languages. This will result in the same ROM being written to multiple locations.

## DAT information

When using [DATs](../input/dats.md), you can make use of console & game information contained in them:

- `{datName}` the matching DAT's name, similar to how the `--dir-dat-name` option works
- `{datDescription}` the matching DAT's description, similar to how the `--dir-dat-description` option works
- `{gameRegion}` each of the ROM's region(s) (e.g. `USA`, `EUR`, `JPN`, `WORLD`)
- `{gameLanguage}` each of the ROM's language(s) (e.g. `EN`, `ES`, `JA`)

## Game information

You can use some information about each game:

- `{gameType}` the game's "type," one of: `Aftermarket`, `Alpha`, `Bad`, `Beta`, `BIOS`, `Demo`, `Device`, `Fixed`, `Hacked`, `Homebrew`, `Overdump`, `Pending Dump`, `Pirated`, `Prototype`, `Retail` (most games will be this), `Sample`, `Test`, `Trained`, `Translated`, `Unlicensed`

## File information

You can use some information about the input and output file's name & location:

- `{inputDirname}` the input file's dirname (full path minus file basename)
- `{outputBasename}` the output file's basename, equivalent to `{outputName}.{outputExt}`
- `{outputName}` the output file's filename without its extension
- `{outputExt}` the output file's extension

## Specific hardware

To help sort ROMs into unique file structures for popular frontends & hardware, `igir` offers a few specific tokens:

- `{batocera}` the [Batocera](../usage/desktop/batocera.md) emulator's directory for the ROM
- `{funkeyos}` the [FunKey OS](../usage/handheld/funkeyos.md) emulator's directory for the ROM
<<<<<<< HEAD
- `{twmenu}` the [TWiLightMenu++](../usage/desktop/twmenu.md) emulator's directory for the ROM
=======
- `{jelos}` the [JELOS](../usage/handheld/jelos.md) emulator's directory for the ROM
- `{mister}` the [MiSTer FPGA](../usage/hardware/mister.md) core's directory for the ROM
- `{onion}` the [OnionOS / GarlicOS](../usage/handheld/onionos.md) emulator's directory for the ROM
- `{pocket}` the [Analogue Pocket](../usage/hardware/analogue-pocket.md) core's directory for the ROM
>>>>>>> 40d5f36d

!!! tip

    See the `igir --help` message for the list of all replaceable tokens.<|MERGE_RESOLUTION|>--- conflicted
+++ resolved
@@ -73,14 +73,11 @@
 
 - `{batocera}` the [Batocera](../usage/desktop/batocera.md) emulator's directory for the ROM
 - `{funkeyos}` the [FunKey OS](../usage/handheld/funkeyos.md) emulator's directory for the ROM
-<<<<<<< HEAD
 - `{twmenu}` the [TWiLightMenu++](../usage/desktop/twmenu.md) emulator's directory for the ROM
-=======
 - `{jelos}` the [JELOS](../usage/handheld/jelos.md) emulator's directory for the ROM
 - `{mister}` the [MiSTer FPGA](../usage/hardware/mister.md) core's directory for the ROM
 - `{onion}` the [OnionOS / GarlicOS](../usage/handheld/onionos.md) emulator's directory for the ROM
 - `{pocket}` the [Analogue Pocket](../usage/hardware/analogue-pocket.md) core's directory for the ROM
->>>>>>> 40d5f36d
 
 !!! tip
 
