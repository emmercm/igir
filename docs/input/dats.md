# DATs

## Overview

From the [RetroPie docs](https://retropie.org.uk/docs/Validating%2C-Rebuilding%2C-and-Filtering-ROM-Collections/#dat-files-the-cornerstone):

> Once you begin working with software tools to help validate, rebuild, or filter your ROM collection, you will quickly encounter the need for "DAT" files, so named because they usually (but not always!) have the file extension `.dat`.
>
> DATs describe the ROM contents including filenames, file sizes, and checksums to verify contents are not incorrect or corrupt. DATs are usually maintained either by emulator developers (such as with MAME or FinalBurn Neo) or digital preservation organizations like TOSEC and No-Intro.

DATs are catalogs of every known ROM that exists per game system, complete with enough information to identify each file.

These DATs help `igir` distinguish known ROM files in input directories from other files. Because DATs typically contain the complete catalog for a console, `igir` also uses them to generate reports for you on what ROMs were found and which are missing.

The location to your DAT files are specified with the `--dat <path>` option:

```shell
igir [commands..] --dat "dats/*.dat" --input <input>
```

you can even specify archives that can contain multiple DATs (such as No-Intro's [daily download](https://datomatic.no-intro.org/index.php?page=download&s=64&op=daily)):

```shell
igir [commands..] --dat "No-Intro*.zip" --input <input>
```

## Just tell me what to do

The rest of this page goes into different types of DATs and different groups of people that publish them. If all you want to do is organize your ROMs with `igir` in some sane way, follow these instructions:

1. Go to the No-Intro DAT-o-MATIC [daily download page](https://datomatic.no-intro.org/index.php?page=download&s=64&op=daily)
2. Select the "P/C XML" dropdown option (as opposed to "standard DAT") and download the `.zip` to wherever you store your ROMs
3. Every time you run `igir`, specify the `.zip` file you downloaded with the `--dat <path>` option:

  ```shell
  igir [commands..] --dat "No-Intro*.zip" --input <input>
  ```

## Supported DAT formats

There have been a few DAT-like formats developed over the years. `igir` supports the following:

- [Logiqx XML](https://github.com/SabreTools/SabreTools/wiki/DatFile-Formats#logiqx-xml-format) (most common) (No-Intro, Redump, TOSEC, and more)
- [MAME ListXML](https://easyemu.mameworld.info/mameguide/command_line/frontend_commands/listxml.html) (XML exported by the `mame -listxml` command)

  !!! tip

      Instead of exporting the ListXML to a file yourself, you can also specify a MAME executable for the DAT path and then `igir` is smart enough to parse it:

      === ":simple-windowsxp: Windows"

          Windows is fairly easy, MAME is officially compiled for Windows and downloads can be found on many mirror sites.

          ```batch
          igir [commands..] --dat "mame0258b_64bit.exe" --input <input>
          ```

      === ":simple-apple: macOS"

          MAME isn't officially compiled for macOS, you will have to use a third-party release such as [SDL MAME](https://sdlmame.lngn.net/).

          ```shell
          igir [commands..] --dat "mame0258-x86/mame" --input <input>
          ```

      === ":simple-linux: Linux"

          Most distros (Ubuntu, Debian, Fedora, etc.) have MAME in their package repositories, but some will require you to compile MAME yourself. If the `mame` executable is in your `$PATH`, you can specify its path like this:

          ```shell
          igir [commands..] --dat "$(which "mame")" --input <input>
          ```

- [CMPro](http://www.logiqx.com/DatFAQs/CMPro.php)
- [Hardware Target Game Database](https://github.com/frederic-mahe/Hardware-Target-Game-Database) SMDBs that contain file sizes

!!! note

    In case you come across a DAT in a format that `igir` doesn't support, SabreTools supports reading [a number of obscure formats](https://github.com/SabreTools/SabreTools/wiki/DatFile-Formats) and converting them to more standard formats such as Logiqx XML.

## DAT input options

The `--dat <path>` supports files, archives, directories, and globs like any of the other file options. See the [file scanning page](file-scanning.md) for more information.

`igir` also supports URLs to DAT files and archives. This is helpful to make sure you're always using the most up-to-date version of a DAT hosted on sites such as GitHub. For example:

```shell
igir [commands..] --dat "https://raw.githubusercontent.com/libretro/libretro-database/master/dat/DOOM.dat" --input <input>
```

!!! note

    Because of the way [DAT-o-MATIC](https://datomatic.no-intro.org/index.php) prepares & serves downloads, you can't use this method for official No-Intro DATs.

## DAT groups

A number of different release groups maintain sets of DATs, the most popular are:

- [No-Intro](https://datomatic.no-intro.org/index.php?page=download&s=64&op=daily) (cartridge-based consoles)
- [Redump](http://redump.org/downloads/) (optical media-based consoles)
- [MAME](https://www.mamedev.org/release.html) (official "full driver" MAME ListXML)

And some less popular release groups are:

- [TOSEC](https://www.tosecdev.org/downloads/category/22-datfiles)
- [EmulationArchive (trurip)](http://database.trurip.org/)
- [libretro (RetroArch)](https://www.libretro.com/):
  - [Custom DATs](https://github.com/libretro/libretro-database/tree/master/dat) (specific games, some optical media-based consoles)
  - [Mirrored DATs](https://github.com/libretro/libretro-database/tree/master/metadat) (No-Intro and Redump/trurip/TOSEC DATs)
  - [FinalBurn NEO](https://github.com/libretro/FBNeo/tree/master/dats) (arcade, gen 1-4 consoles)
- [ADVANsCEne](https://www.advanscene.com/html/dats.php) (GBA, DS, 3DS, PSP, PS Vita)
- [progetto-SNAPS](https://www.progettosnaps.net/dats/MAME/) (MAME ListXMLs with some unnecessary metadata removed, e.g. inputs, DIP switches, and ports)
- [pleasuredome](https://pleasuredome.github.io/pleasuredome/mame/) (MAME merged, non-merged, and split sets _without_ parent/clone information)

## Parent/clone (P/C) DATs

DATs that include "parent" and "clone" information help `igir` understand what game releases are actually the same game ("clones"). Frequently a game will be released in many regions or with different revisions, usually with only language translations and minor bug fixes. For example, No-Intro has 6+ "clones" of Pokémon Blue cataloged.

Being able to know that many releases are actually the same game gives `igir` the ability to produce "one game, one ROM" (1G1R) sets with the `--single` option. 1G1R sets include only one of these "clone" releases, usually filtered to a language and region, because many people don't care about ROMs they can't understand.

!!! note

    If you have the option to download "parent/clone" or "P/C" versions of DATs, you should always choose those.

<<<<<<< HEAD
### Parent/clone inference

One feature that sets `igir` apart from other ROM managers is its ability to infer parent/clone information when DATs don't provide it. For example, Redump DATs don't provide parent/clone information, which makes it much more difficult to create 1G1R sets.

For example, all of these Super Smash Bros. Melee releases should be considered the same game, even if a DAT doesn't provide proper information. If the releases are all treated the same, then the `--single` option can be used in combination with [ROM preferences](../roms/filtering-preferences.md) to make a 1G1R set. `igir` is smart enough to understand that the only differences between these releases are the regions, languages, and revisions.

```text
Super Smash Bros. Melee (Europe) (En,Fr,De,Es,It)
Super Smash Bros. Melee (Korea) (En,Ja)
Super Smash Bros. Melee (USA) (En,Ja)
Super Smash Bros. Melee (USA) (En,Ja) (Rev 1)
Super Smash Bros. Melee (USA) (En,Ja) (Rev 2)
```

!!! note

    It is unlikely that `igir` will ever be perfect with inferring parent/clone information. If you find an instance where `igir` made the wrong choice, please create a [GitHub issue](https://github.com/emmercm/igir/issues).

!!! tip

    [Retool](https://github.com/unexpectedpanda/retool) is a DAT manipulation tool that has a set of hand-maintained [parent/clone lists](https://github.com/unexpectedpanda/retool-clonelists-metadata) to supplement common DAT groups such as No-Intro and Redump. This helps cover situations such as release titles in different languages that would be hard to group together automatically.

    1G1R DATs made by Retool can be used seamlessly with `igir`. You won't need to supply the `--single` option or any [ROM preferences](../roms/filtering-preferences.md), but you can still supply [ROM filtering](../roms/filtering-preferences.md) options if desired.
=======
## Arcade

Building a ROM set that works with your _exact_ version of [MAME](https://www.mamedev.org/) or FinalBurn [Alpha](https://www.fbalpha.com/) / [Neo](https://github.com/finalburnneo/FBNeo) is necessarily complicated. Arcade machines vary wildly in hardware, they contain many more ROM chips than cartridge-based consoles, their ROM dumps are sometimes imperfect, and arcade emulators prefer "mostly working" emulation over perfect emulation.

The rule-of-thumb with DATs and arcade emulation is: your emulator probably has a companion DAT that describes the _exact_ ROM files it needs and the _exact_ way you have to organize those ROMs. That means:

- ROMs organized with a MAME v0.258 DAT will likely _not_ work with MAME 2003 (v0.78)
- ROMs organized with a MAME v0.258 DAT will likely _not_ work with MAME 2016 (v0.174)
- ROMs organized with a MAME v0.258 DAT will likely _not_ work with FinalBurn
- ROMs organized with a FinalBurn Neo v1.0.0.2 DAT will likely _not_ work with FinalBurn Neo v1.0.0.0
- ROMs organized with a FinalBurn Neo v1.0.0.2 DAT will likely _not_ work with FinalBurn Alpha v0.2.97.29
- ROMs organized with a FinalBurn Alpha v0.2.97.29 DAT will likely _not_ work with FinalBurn Alpha v0.2.96.71

If you are using a desktop frontend such as [RetroArch](../usage/desktop/retroarch.md), it may come with multiple versions of the same emulator, and it is unlikely that any of them is the most recent version. Follow the frontend's documentation to location or download the correct DAT to use with each emulator.

See the [arcade page](../usage/arcade.md) for more information on building & re-building arcade ROM sets.
>>>>>>> c952f2cb

## Fixdats

"Fixdats" are DATs that contain only ROMs that are missing from your collection. Fixdats are derived from some other DAT (see above for obtaining DATs), containing only a subset of the ROMs. Fixdats are specific to the state of each person's ROM collection, so they aren't necessarily meaningful to other people.

Fixdats help you find files missing from your collection, and they can be used to generate a collection of those files once you've found them. This sub-collection of files can then be merged back into your main collection.

The `--fixdat` option creates a [Logiqx XML](http://www.logiqx.com/DatFAQs/) DAT for every input DAT (the `--dat <path>` option) that is missing ROMs. When writing (`copy`, `move`, and `symlink` commands), the fixdat will be written to the output directory, otherwise it will be written to the working directory.

For example:

=== ":simple-windowsxp: Windows"

    ```batch
    igir copy zip ^
      --dat "Nintendo - Game Boy.dat" ^
      --dat "Nintendo - Game Boy Advance.dat" ^
      --dat "Nintendo - Game Boy Color.dat" ^
      --input ROMs\ ^
      --output ROMs-Sorted\ ^
      --fixdat
    ```

=== ":simple-apple: macOS"

    ```shell
    igir copy zip \
      --dat "Nintendo - Game Boy.dat" \
      --dat "Nintendo - Game Boy Advance.dat" \
      --dat "Nintendo - Game Boy Color.dat" \
      --input ROMs/ \
      --output ROMs-Sorted/ \
      --fixdat
    ```

=== ":simple-linux: Linux"

    ```shell
    igir copy zip \
      --dat "Nintendo - Game Boy.dat" \
      --dat "Nintendo - Game Boy Advance.dat" \
      --dat "Nintendo - Game Boy Color.dat" \
      --input ROMs/ \
      --output ROMs-Sorted/ \
      --fixdat
    ```

may produce some fixdats in the `ROMs-Sorted/` directory, if any of the input DATs have ROMs that weren't found in the `ROMs/` input directory:

```text
ROMs-Sorted/
├── Nintendo - Game Boy (20230414-173400) fixdat.dat
├── Nintendo - Game Boy Advance (20230414-173400) fixdat.dat
└── Nintendo - Game Boy Color (20230414-173400) fixdat.dat
```<|MERGE_RESOLUTION|>--- conflicted
+++ resolved
@@ -122,12 +122,11 @@
 
     If you have the option to download "parent/clone" or "P/C" versions of DATs, you should always choose those.
 
-<<<<<<< HEAD
 ### Parent/clone inference
 
 One feature that sets `igir` apart from other ROM managers is its ability to infer parent/clone information when DATs don't provide it. For example, Redump DATs don't provide parent/clone information, which makes it much more difficult to create 1G1R sets.
 
-For example, all of these Super Smash Bros. Melee releases should be considered the same game, even if a DAT doesn't provide proper information. If the releases are all treated the same, then the `--single` option can be used in combination with [ROM preferences](../roms/filtering-preferences.md) to make a 1G1R set. `igir` is smart enough to understand that the only differences between these releases are the regions, languages, and revisions.
+For example, all of these Super Smash Bros. Melee releases should be considered the same game, even if a DAT doesn't provide proper information. If the releases are all considered the same game, then the `--single` option can be used in combination with [ROM preferences](../roms/filtering-preferences.md) to make a 1G1R set. `igir` is smart enough to understand that the only differences between these releases are the regions, languages, and revisions.
 
 ```text
 Super Smash Bros. Melee (Europe) (En,Fr,De,Es,It)
@@ -145,9 +144,9 @@
 
     [Retool](https://github.com/unexpectedpanda/retool) is a DAT manipulation tool that has a set of hand-maintained [parent/clone lists](https://github.com/unexpectedpanda/retool-clonelists-metadata) to supplement common DAT groups such as No-Intro and Redump. This helps cover situations such as release titles in different languages that would be hard to group together automatically.
 
-    1G1R DATs made by Retool can be used seamlessly with `igir`. You won't need to supply the `--single` option or any [ROM preferences](../roms/filtering-preferences.md), but you can still supply [ROM filtering](../roms/filtering-preferences.md) options if desired.
-=======
-## Arcade
+    1G1R DATs made by Retool can be used seamlessly with `igir`. You won't need to supply the `--single` option or any [ROM preferences](../roms/filtering-preferences.md) for `igir`, as you would have already applied these preferences in Retool, but you can still supply [ROM filtering](../roms/filtering-preferences.md) options if desired.
+
+## Arcade DATs
 
 Building a ROM set that works with your _exact_ version of [MAME](https://www.mamedev.org/) or FinalBurn [Alpha](https://www.fbalpha.com/) / [Neo](https://github.com/finalburnneo/FBNeo) is necessarily complicated. Arcade machines vary wildly in hardware, they contain many more ROM chips than cartridge-based consoles, their ROM dumps are sometimes imperfect, and arcade emulators prefer "mostly working" emulation over perfect emulation.
 
@@ -163,7 +162,6 @@
 If you are using a desktop frontend such as [RetroArch](../usage/desktop/retroarch.md), it may come with multiple versions of the same emulator, and it is unlikely that any of them is the most recent version. Follow the frontend's documentation to location or download the correct DAT to use with each emulator.
 
 See the [arcade page](../usage/arcade.md) for more information on building & re-building arcade ROM sets.
->>>>>>> c952f2cb
 
 ## Fixdats
 
