--- conflicted
+++ resolved
@@ -116,10 +116,7 @@
       --input "ROMs-Sorted/Nintendo - Game Boy" ^
       --output E:\ ^
       --dir-letter ^
-<<<<<<< HEAD
-=======
       --no-bios ^
->>>>>>> a8d1a29a
       --single ^
       --prefer-language EN ^
       --prefer-region USA,WORLD,EUR,JPN
@@ -135,10 +132,7 @@
       --input "ROMs-Sorted/Nintendo - Game Boy" \
       --output /Volumes/FlashCart/ \
       --dir-letter \
-<<<<<<< HEAD
-=======
       --no-bios \
->>>>>>> a8d1a29a
       --single \
       --prefer-language EN \
       --prefer-region USA,WORLD,EUR,JPN
@@ -314,12 +308,8 @@
       --dat "No-Intro*.zip" ^
       --input ROMs/ ^
       --output E:\Roms\{onion} ^
-<<<<<<< HEAD
-      --dir-letter
-=======
       --dir-letter ^
       --no-bios
->>>>>>> a8d1a29a
     ```
 
 === "macOS"
@@ -331,12 +321,8 @@
       --dat "No-Intro*.zip" \
       --input ROMs/ \
       --output /Volumes/OnionOS/Roms/{onion} \
-<<<<<<< HEAD
-      --dir-letter
-=======
       --dir-letter \
       --no-bios
->>>>>>> a8d1a29a
     ```
 
 ### EverDrive flash carts
@@ -351,12 +337,8 @@
     igir.exe copy extract test clean ^
       --dat "Nintendo - Game Boy.dat" ^
       --input "ROMs-Sorted/Nintendo - Game Boy" ^
-<<<<<<< HEAD
-      --output E:\
-=======
       --output E:\ ^
       --no-bios
->>>>>>> a8d1a29a
     ```
 
 === "macOS"
@@ -367,12 +349,8 @@
     igir copy extract test clean \
       --dat "Nintendo - Game Boy.dat" \
       --input "ROMs-Sorted/Nintendo - Game Boy" \
-<<<<<<< HEAD
-      --output /Volumes/EverDrive/
-=======
       --output /Volumes/EverDrive/ \
       --no-bios
->>>>>>> a8d1a29a
     ```
 
 you can then add some other output options such as `--dir-letter`, if desired.
