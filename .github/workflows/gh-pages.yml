# Requires GitHub Pages publishing branch to be `gh-pages`

name: GitHub Pages

on:
  pull_request:
    types:
      # - edited  # PR's base branch was changed
      - opened
      - reopened
      - synchronize  # PR's branch was edited (i.e. new commits)
  release:
    types:
      - published
  workflow_dispatch:
    inputs:
      ref:
        description: 'Git ref (refs/heads/<branch>, refs/tags/<tag>, etc.) or SHA'
        required: true
        type: string
        default: 'refs/heads/main'

concurrency:
  group: ${{ github.workflow }}-${{ github.ref }}
  cancel-in-progress: true

env:
  ref: ${{ inputs.ref || github.ref }}
  cache_version: v2

jobs:
  path-filter:
    permissions:
      pull-requests: read
    runs-on: ubuntu-latest
    outputs:
      changes: ${{ steps.filter.outputs.changes }}
    steps:
      - uses: actions/checkout@v4
        with:
          ref: ${{ env.ref }}
      - id: filter
        uses: dorny/paths-filter@v3
        with:
          filters: |
            changes:
              - 'docs/**'
              - '**/*.md'
              - 'mkdocs.yml'

  lint:
    needs:
      - path-filter
    if: ${{ needs.path-filter.outputs.changes == 'true' }}
    runs-on: ubuntu-latest
    steps:
      - uses: actions/checkout@v4
        with:
          ref: ${{ env.ref }}
      - run: docker run --rm --volume "${PWD}:/workdir" ghcr.io/igorshubovych/markdownlint-cli:latest --disable MD013 MD033 MD041 MD046 -- "**/*.md"

  build:
    needs:
      - path-filter
    if: ${{ github.event_name == 'pull_request' && needs.path-filter.outputs.changes == 'true' }}
    runs-on: ubuntu-latest
    steps:
      - uses: actions/checkout@v4
        with:
          ref: ${{ env.ref }}
          # the `git-revision-date-localized` plugin needs full history to find page creation date
          fetch-depth: 0
          sparse-checkout: |
            docs
            # Symlinked paths
            .github/CONTRIBUTING.md
            static
            LICENSE
            README.md
      - uses: actions/cache/restore@v4
        with:
          key: mkdocs-${{ env.cache_version }}-${{ env.ref }}
          restore-keys: |
            mkdocs-v2-refs/heads/main
          path: .cache
      - uses: actions/setup-python@v5
        with:
<<<<<<< HEAD
          python-version: 3.x
      - uses: actions/cache@v4
        with:
          key: ${{ env.ref }}
          path: .cache
=======
          python-version: 3.13.2
>>>>>>> 40557dd9
      - run: |
          pip install --requirement docs/requirements.txt
          sudo apt-get install libcairo2-dev libfreetype6-dev libffi-dev libjpeg-dev libpng-dev libz-dev
      - run: mkdocs build --strict --verbose
        env:
          MKDOCS_GIT_COMMITTERS_APIKEY: ${{ github.token }}
      - uses: actions/cache@v4
        with:
          key: mkdocs-${{ env.cache_version }}-${{ env.ref }}
          path: .cache

  # !!! This check should be required by GitHub !!!
  pages-status-check:
    if: always()
    needs:
      - path-filter
      - lint
      - build
    runs-on: ubuntu-latest
    steps:
      - uses: re-actors/alls-green@release/v1
        with:
          allowed-skips: lint, build
          jobs: ${{ toJSON(needs) }}

  deploy:
    if: ${{ github.event_name != 'pull_request' }}
    permissions:
      contents: write
    runs-on: ubuntu-latest
    steps:
      - uses: actions/checkout@v4
        with:
          ref: ${{ env.ref }}
          # the `git-revision-date-localized` plugin needs full history to find page creation date
          fetch-depth: 0
          sparse-checkout: |
            docs
            # Symlinked paths
            .github/CONTRIBUTING.md
            static
            LICENSE
            README.md
      - uses: actions/cache/restore@v4
        with:
          key: mkdocs-${{ env.cache_version }}-${{ env.ref }}
          path: .cache
      - uses: actions/setup-python@v5
        with:
<<<<<<< HEAD
          python-version: 3.x
      - uses: actions/cache@v4
        with:
          key: ${{ env.ref }}
          path: .cache
=======
          python-version: 3.13.2
>>>>>>> 40557dd9
      - run: |
          pip install --requirement docs/requirements.txt
          sudo apt-get install libcairo2-dev libfreetype6-dev libffi-dev libjpeg-dev libpng-dev libz-dev
      - run: mkdocs gh-deploy --strict --verbose --force
        env:
          MKDOCS_GIT_COMMITTERS_APIKEY: ${{ github.token }}
      - uses: actions/cache@v4
        with:
          key: mkdocs-${{ env.cache_version }}-${{ env.ref }}
          path: .cache<|MERGE_RESOLUTION|>--- conflicted
+++ resolved
@@ -85,15 +85,7 @@
           path: .cache
       - uses: actions/setup-python@v5
         with:
-<<<<<<< HEAD
-          python-version: 3.x
-      - uses: actions/cache@v4
-        with:
-          key: ${{ env.ref }}
-          path: .cache
-=======
           python-version: 3.13.2
->>>>>>> 40557dd9
       - run: |
           pip install --requirement docs/requirements.txt
           sudo apt-get install libcairo2-dev libfreetype6-dev libffi-dev libjpeg-dev libpng-dev libz-dev
@@ -143,15 +135,7 @@
           path: .cache
       - uses: actions/setup-python@v5
         with:
-<<<<<<< HEAD
-          python-version: 3.x
-      - uses: actions/cache@v4
-        with:
-          key: ${{ env.ref }}
-          path: .cache
-=======
           python-version: 3.13.2
->>>>>>> 40557dd9
       - run: |
           pip install --requirement docs/requirements.txt
           sudo apt-get install libcairo2-dev libfreetype6-dev libffi-dev libjpeg-dev libpng-dev libz-dev
