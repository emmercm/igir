--- conflicted
+++ resolved
@@ -29,12 +29,7 @@
     strategy:
       matrix:
         os: [ubuntu-latest, macos-latest, windows-latest]
-<<<<<<< HEAD
         node-version: [ lts/*, lts/-1, lts/-2 ]
-=======
-        # TODO(cemmer): os.devNull in tests needs v14.18.0+ or v16.3.0+, node-e2e can cover 12.x
-        node-version: [ lts/*, lts/-1 ]
->>>>>>> 3c4649cb
     steps:
       # Setup and install
       - uses: actions/checkout@v3
