--- conflicted
+++ resolved
@@ -231,17 +231,10 @@
     {mister}    The ROM's core-specific /games/* directory for the MiSTer FPGA (e.g. "Gameboy")
     {miyoocfw}  The ROM's emulator-specific /roms/* directory for MiyooCFW (e.g. "GB")
     {onion}     The ROM's emulator-specific /Roms/* directory for OnionOS/GarlicOS (e.g. "GB")
-<<<<<<< HEAD
-    {pocket}    The ROM's core-specific /Assets/* directory for the Analogue Pocket (e.g. "gb"
+    {pocket}    The ROM's core-specific /Assets/* directory for the Analogue Pocket (e.g. "gb")
     {retrodeck} The ROM's emulator-specific /roms/* directory for RetroDECK (e.g. "gb")
-    )
-    {twmenu}    The ROM's emulator-specific /roms/* directory for TWiLightMenu++ on the DSi/3D
-    S (e.g. "gb")
-=======
-    {pocket}    The ROM's core-specific /Assets/* directory for the Analogue Pocket (e.g. "gb")
     {twmenu}    The ROM's emulator-specific /roms/* directory for TWiLightMenu++ on the DSi/3DS
     (e.g. "gb")
->>>>>>> 1a65db3b
 
 Example use cases:
 
