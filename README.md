<h1 align="center">🕹️ igir</h1>

<p align="center"><b>Pronounced "eager," <code>igir</code> is a video game ROM collection manager to help filter, sort, patch, archive, and report on collections on any OS.</b></p>

<p align="center">
  <a href="https://igir.io/"><img alt="CLI: Windows,macOS,Linux" src="https://img.shields.io/badge/CLI-Windows%2C%20macOS%2C%20Linux-lightgrey?logo=windows-terminal"></a>
  <a href="https://www.npmjs.com/package/igir"><img alt="npm: version" src="https://img.shields.io/npm/v/igir?color=%23cc3534&label=version&logo=npm&logoColor=white"></a>
  <a href="https://www.npmjs.com/package/igir"><img alt="npm: downloads" src="https://img.shields.io/npm/dt/igir?color=%23cc3534&logo=npm&logoColor=white"></a>
  <a href="https://github.com/emmercm/igir/releases"><img alt="GitHub: downloads" src="https://img.shields.io/github/downloads/emmercm/igir/total?color=%236e5494&logo=github&logoColor=white"></a>
  <a href="https://github.com/emmercm/igir"><img alt="GitHub: stars" src="https://img.shields.io/github/stars/emmercm/igir?color=%236e5494&logo=github&logoColor=white"></a>
</p>
<p align="center">
  <a href="https://snyk.io/test/npm/igir"><img alt="Snyk: vulnerabilities" src="https://snyk.io/test/npm/igir/badge.svg"></a>
  <a href="https://codecov.io/gh/emmercm/igir"><img alt="codecov: coverage" src="https://img.shields.io/codecov/c/github/emmercm/igir?logo=codecov&logoColor=white"></a>
  <a href="https://codeclimate.com/github/emmercm/igir/maintainability"><img alt="Code Climate: maintainability" src="https://img.shields.io/codeclimate/maintainability-percentage/emmercm/igir?logo=codeclimate&logoColor=white"></a>
  <a href="https://github.com/emmercm/igir/blob/main/LICENSE"><img alt="license" src="https://img.shields.io/github/license/emmercm/igir?color=blue"></a>
</p>

<p align="center"><i>See the <a href="https://igir.io/">project website</a> for complete documentation, installation & usage instructions, and examples!</i></p>

<br>

## What does `igir` do?

A video of an example use case:

[![asciicast](https://asciinema.org/a/Sum1WBdZRsSTvbZvVuP5Ho1N9.svg)](https://asciinema.org/a/Sum1WBdZRsSTvbZvVuP5Ho1N9)

With `igir` you can manage a ROM collection of any size:

- 🔍 Scan for DATs, ROMs, and ROM patches - including those in archives (see [scanning](https://igir.io/input/file-scanning) & [archive docs](https://igir.io/input/reading-archives))
- 📂 Organize ROM files by console (see [DAT docs](https://igir.io/dats/overview))
- 🪄 Name ROM files consistently, including the right extension (see [DAT docs](https://igir.io/dats/overview))
- ✂️ Filter out duplicate ROMs, or ROMs in languages you don't understand (see [filtering docs](https://igir.io/roms/filtering-preferences))
- 🗜️ Extract or archive ROMs in mass (see [archive docs](https://igir.io/output/writing-archives))
- 🩹 Patch ROMs automatically in mass (see [scanning](https://igir.io/input/file-scanning) & [patching docs](https://igir.io/roms/patching))
- 🎩 Parse ROMs with headers, and optionally remove them (see [header docs](https://igir.io/roms/headers))
<<<<<<< HEAD
- ↔️ Build & re-build (un-merge, split, or merge) MAME ROM sets (see [arcade docs](https://igir.io/output/arcade))
- 🔮 Report on what ROMs are present or missing for each console, and create fixdats for missing ROMs (see [reporting](https://igir.io/output/reporting) & [DAT docs](https://igir.io/dats/overview))
=======
- ↔️ Build & re-build (un-merge, split, or merge) MAME ROM sets (see [arcade docs](https://igir.io/usage/arcade))
- 🔮 Report on what ROMs are present or missing for each console, and create fixdats for missing ROMs (see [reporting](https://igir.io/output/reporting) & [DAT docs](https://igir.io/input/dats))
>>>>>>> 41005b51

## How do I run `igir`?

Either download the latest version for your OS from the [releases page](https://github.com/emmercm/igir/releases/latest), or if you have Node.js installed you can use [`npx`](https://docs.npmjs.com/cli/v9/commands/npx) to always run the latest version from the command line:

```shell
npx igir@latest [commands..] [options]
```

Here is the full help message which shows all available options and a number of common use case examples:

```help
$ igir --help

 ______   ______   ______  _______
|      \ /      \ |      \|       \
 \$$$$$$|  $$$$$$\ \$$$$$$| $$$$$$$\
  | $$  | $$|    \  | $$  | $$    $$   ROM collection manager
  | $$  | $$|    \  | $$  | $$    $$   https://igir.io/
  | $$  | $$ \$$$$  | $$  | $$$$$$$\
 _| $$_ | $$__| $$ _| $$_ | $$  | $$   v2.1.2
|   $$ \ \$$    $$|   $$ \| $$  | $$
 \$$$$$$  \$$$$$$  \$$$$$$ \$$   \$$


Usage: igir [commands..] [options]

Commands (can specify multiple):
  igir copy     Copy ROM files from the input to output directory
  igir move     Move ROM files from the input to output directory
  igir symlink  Create symlinks in the output directory to ROM files in the input directory
  igir extract  Extract ROM files in archives when copying or moving
  igir zip      Create zip archives of ROMs when copying or moving
  igir test     Test ROMs for accuracy after writing them to the output directory
  igir fixdat   Generate a fixdat of any missing games for every DAT processed (requires --dat)
  igir clean    Recycle unknown files in the output directory
  igir report   Generate a CSV report on the known & unknown ROM files found in the input directo
                ries (requires --dat)

Input options (supports globbing):
  -i, --input          Path(s) to ROM files or archives                        [array] [required]
  -I, --input-exclude  Path(s) to ROM files or archives to exclude from processing        [array]
  -p, --patch          Path(s) to ROM patch files or archives (supported: .aps, .bps, .dps, .ebp,
                        .ips, .ips32, .ppf, .rup, .ups, .vcdiff, .xdelta)                 [array]
  -P, --patch-exclude  Path(s) to ROM patch files or archives to exclude from processing  [array]

DAT input options:
  -d, --dat                            Path(s) to DAT files or archives (supports globbing)
                                                                                          [array]
      --dat-exclude                    Path(s) to DAT files or archives to exclude from processin
                                       g (supports globbing)                              [array]
      --dat-name-regex                 Regular expression of DAT names to process        [string]
      --dat-name-regex-exclude         Regular expression of DAT names to exclude from processing
                                                                                         [string]
      --dat-description-regex          Regular expression of DAT descriptions to process [string]
      --dat-description-regex-exclude  Regular expression of DAT descriptions to exclude from pro
                                       cessing                                           [string]

ROM output options (processed in order):
  -o, --output               Path to the ROM output directory (supports replaceable symbols, see
                             below)                                                      [string]
      --dir-mirror           Use the input subdirectory structure for the output directory
                                                                                        [boolean]
  -D, --dir-dat-name         Use the DAT name as the output subdirectory                [boolean]
      --dir-dat-description  Use the DAT description as the output subdirectory         [boolean]
      --dir-letter           Append the first letter of the ROM name as an output subdirectory
                                                                                        [boolean]
      --dir-letter-limit     Limit the number ROMs in letter subdirectories, splitting into multi
                             ple if necessary                                            [number]
      --dir-game-subdir      Append the name of the game as an output directory depending on its
                             ROMs  [choices: "never", "multiple", "always"] [default: "multiple"]
  -O, --overwrite            Overwrite any files in the output directory                [boolean]
      --overwrite-invalid    Overwrite files in the output directory that are the wrong filesize,
                              checksum, or zip contents                                 [boolean]
  -C, --clean-exclude        Path(s) to files to exclude from cleaning (supports globbing)[array]

ROM zip command options:
  -Z, --zip-exclude   Glob pattern of files to exclude from zipping                      [string]
      --zip-dat-name  Group all ROMs from the same DAT into the same zip archive, if not excluded
                       from zipping (enforces --dat-threads 1)                          [boolean]

ROM symlink command options:
      --symlink-relative  Create symlinks as relative to the target path, as opposed to absolute
                                                                                        [boolean]

ROM header options:
      --header          Glob pattern of files to force header processing for             [string]
  -H, --remove-headers  Remove known headers from ROMs, optionally limited to a list of comma-sep
                        arated file extensions (supported: .a78, .fds, .lnx, .nes, .smc) [string]

ROM set options:
      --merge-roms             ROM merge/split mode (requires DATs with parent/clone information)
            [choices: "fullnonmerged", "nonmerged", "split", "merged"] [default: "fullnonmerged"]
      --allow-incomplete-sets  Allow writing games that don't have all of their ROMs    [boolean]

ROM filtering options:
  -x, --filter-regex          Regular expression of game names to filter to              [string]
  -X, --filter-regex-exclude  Regular expression of game names to exclude                [string]
  -L, --filter-language       List of comma-separated languages to filter to (supported: DA, DE,
                              EL, EN, ES, FI, FR, IT, JA, KO, NL, NO, PT, RU, SV, ZH)    [string]
  -R, --filter-region         List of comma-separated regions to filter to (supported: ARG, ASI,
                              AUS, BEL, BRA, CAN, CHN, DAN, EUR, FRA, FYN, GER, GRE, HK, HOL, ITA
                              , JPN, KOR, MEX, NOR, NZ, POR, RUS, SPA, SWE, TAI, UK, UNK, USA, WO
                              RLD)                                                       [string]
      --no-bios               Filter out BIOS files, opposite of --only-bios            [boolean]
      --no-device             Filter out MAME devies, opposite of --only-device         [boolean]
      --no-unlicensed         Filter out unlicensed ROMs, opposite of --only-unlicensed [boolean]
      --only-retail           Filter to only retail releases, enabling all the following "no" opt
                              ions                                                      [boolean]
      --no-debug              Filter out debug ROMs, opposite of --only-debug           [boolean]
      --no-demo               Filter out demo ROMs, opposite of --only-demo             [boolean]
      --no-beta               Filter out beta ROMs, opposite of --only-beta             [boolean]
      --no-sample             Filter out sample ROMs, opposite of --only-sample         [boolean]
      --no-prototype          Filter out prototype ROMs, opposite of --only-prototype   [boolean]
      --no-test-roms          Filter out test ROMs, opposite of --only-test-roms        [boolean]
      --no-aftermarket        Filter out aftermarket ROMs, opposite of --only-aftermarket
                                                                                        [boolean]
      --no-homebrew           Filter out homebrew ROMs, opposite of --only-homebrew     [boolean]
      --no-unverified         Filter out unverified ROMs, opposite of --only-unverified [boolean]
      --no-bad                Filter out bad ROM dumps, opposite of --only-bad          [boolean]

One game, one ROM (1G1R) options:
  -s, --single                 Output only a single game per parent (1G1R) (required for all opti
                               ons below, requires DATs with parent/clone information)  [boolean]
      --prefer-verified        Prefer verified ROM dumps over unverified                [boolean]
      --prefer-good            Prefer good ROM dumps over bad                           [boolean]
  -l, --prefer-language        List of comma-separated languages in priority order (supported: DA
                               , DE, EL, EN, ES, FI, FR, IT, JA, KO, NL, NO, PT, RU, SV, ZH)
                                                                                         [string]
  -r, --prefer-region          List of comma-separated regions in priority order (supported: ARG,
                                ASI, AUS, BEL, BRA, CAN, CHN, DAN, EUR, FRA, FYN, GER, GRE, HK, H
                               OL, ITA, JPN, KOR, MEX, NOR, NZ, POR, RUS, SPA, SWE, TAI, UK, UNK,
                                USA, WORLD)                                              [string]
      --prefer-revision-newer  Prefer newer ROM revisions over older                    [boolean]
      --prefer-revision-older  Prefer older ROM revisions over newer                    [boolean]
      --prefer-retail          Prefer retail releases (see --only-retail)               [boolean]
      --prefer-ntsc            Prefer NTSC ROMs over others                             [boolean]
      --prefer-pal             Prefer PAL ROMs over others                              [boolean]
      --prefer-parent          Prefer parent ROMs over clones                           [boolean]

Report options:
      --report-output  Report output location (formatted with moment.js)
                                       [string] [default: "./igir_%YYYY-%MM-%DDT%HH:%mm:%ss.csv"]

Help & debug options:
      --dat-threads     Number of DATs to process in parallel               [number] [default: 3]
      --reader-threads  Maximum number of ROMs to read in parallel per disk[number] [default: 10]
      --writer-threads  Maximum number of ROMs to write in parallel        [number] [default: 10]
  -v, --verbose         Enable verbose logging, can specify up to three times (-vvv)      [count]
  -h, --help            Show help                                                       [boolean]

-------------------------------------------------------------------------------------------------

Advanced usage:

  Tokens that are replaced when generating the output (--output) path of a ROM:
    {datName}         The name of the DAT that contains the ROM (e.g. "Nintendo - Game Boy")
    {datDescription}  The description of the DAT that contains the ROM
    {gameRegion}      The region of the ROM release (e.g. "USA"), each ROM can have multiple
    {gameLanguage}    The language of the ROM release (e.g. "En"), each ROM can have multiple
    {gameType}        The type of the game (e.g. "Retail", "Demo", "Prototype")

    {inputDirname}    The input file's dirname
    {outputBasename}  Equivalent to "{outputName}.{outputExt}"
    {outputName}      The output file's filename without extension
    {outputExt}       The output file's extension

    {adam}      The ROM's emulator-specific /ROMS/* directory for the 'Adam' image (e.g. "GB")
    {batocera}  The ROM's emulator-specific /roms/* directory for Batocera (e.g. "gb")
    {funkeyos}  The ROM's emulator-specific /* directory for FunKey OS (e.g. "Game Boy")
    {jelos}     The ROM's emulator-specific /roms/* directory for JELOS (e.g. "gb")
    {minui}     The ROM's emulator-specific /Roms/* directory for MinUI (e.g. "Game Boy (GB)")
    {mister}    The ROM's core-specific /games/* directory for the MiSTer FPGA (e.g. "Gameboy")
    {miyoocfw}  The ROM's emulator-specific /roms/* directory for MiyooCFW (e.g. "GB")
    {onion}     The ROM's emulator-specific /Roms/* directory for OnionOS/GarlicOS (e.g. "GB")
    {pocket}    The ROM's core-specific /Assets/* directory for the Analogue Pocket (e.g. "gb")
    {twmenu}    The ROM's emulator-specific /roms/* directory for TWiLightMenu++ on the DSi/3DS (
    e.g. "gb")

Example use cases:

  Merge new ROMs into an existing ROM collection and generate a report:
    igir copy report --dat *.dat --input **/*.zip --input ROMs/ --output ROMs/

  Generate a report on an existing ROM collection, without copying or moving ROMs (read only):
    igir report --dat *.dat --input ROMs/

  Organize and zip an existing ROM collection:
    igir move zip --dat *.dat --input ROMs/ --output ROMs/

  Produce a 1G1R set per console, preferring English ROMs from USA>WORLD>EUR>JPN:
    igir copy --dat *.dat --input **/*.zip --output 1G1R/ --dir-dat-name --single --prefer-langua
    ge EN --prefer-region USA,WORLD,EUR,JPN

  Copy all Mario, Metroid, and Zelda games to one directory:
    igir copy --input ROMs/ --output Nintendo/ --filter-regex "/(Mario|Metroid|Zelda)/i"

  Copy all BIOS files into one directory, extracting if necessary:
    igir copy extract --dat *.dat --input **/*.zip --output BIOS/ --only-bios

  Create patched copies of ROMs in an existing collection, not overwriting existing files:
    igir copy extract --input ROMs/ --patch Patches/ --output ROMs/

  Re-build a MAME ROM set for a specific version of MAME:
    igir copy zip --dat "MAME 0.258.dat" --input MAME/ --output MAME-0.258/ --merge-roms split

  Copy ROMs to an Analogue Pocket and test they were written correctly:
    igir copy extract test --dat *.dat --input ROMs/ --output /Assets/{pocket}/common/ --dir-lett
    er
```

## Feature requests, bug reports, and contributing

Feedback is a gift! Your feature requests and bug reports help improve the project for everyone. Feel free to [submit an issue](https://github.com/emmercm/igir/issues/new/choose) on GitHub using one of the templates.

Even better, if you feel comfortable writing code, please feel free to submit a pull request against the project! Please see the full [contribution guidelines](https://igir.io/contributing) for rules to follow.

<br>
<p align="center">
  <a href="https://github.com/emmercm/igir/graphs/contributors"><img alt="GitHub: contributors" src="https://img.shields.io/github/contributors/emmercm/igir?logo=github&logoColor=white"></a>
  <a href="https://github.com/emmercm/igir/issues?q=is%3Aopen+is%3Aissue+label%3Abug"><img alt="GitHub: bugs" src="https://img.shields.io/github/issues/emmercm/igir/bug?color=%23d73a4a&label=bugs&logo=github&logoColor=white"></a>
  <a href="https://github.com/emmercm/igir/issues?q=is%3Aopen+is%3Aissue+label%3Aenhancement"><img alt="GitHub: feature requests" src="https://img.shields.io/github/issues/emmercm/igir/enhancement?color=%234BBCBC&label=feature%20requests&logo=github&logoColor=white"></a>
  <a href="https://github.com/emmercm/igir/discussions"><img alt="GitHub: discussions" src="https://img.shields.io/github/discussions/emmercm/igir?logo=github&logoColor=white"></a>
  <a href="https://hacktoberfest.com/"><img alt="Hacktoberfest: participant" src="https://img.shields.io/badge/hacktoberfest-participant-orange?logo=digitalocean&logoColor=white"></a>
</p><|MERGE_RESOLUTION|>--- conflicted
+++ resolved
@@ -35,13 +35,8 @@
 - 🗜️ Extract or archive ROMs in mass (see [archive docs](https://igir.io/output/writing-archives))
 - 🩹 Patch ROMs automatically in mass (see [scanning](https://igir.io/input/file-scanning) & [patching docs](https://igir.io/roms/patching))
 - 🎩 Parse ROMs with headers, and optionally remove them (see [header docs](https://igir.io/roms/headers))
-<<<<<<< HEAD
-- ↔️ Build & re-build (un-merge, split, or merge) MAME ROM sets (see [arcade docs](https://igir.io/output/arcade))
+- ↔️ Build & re-build (un-merge, split, or merge) MAME ROM sets (see [arcade docs](https://igir.io/usage/arcade))
 - 🔮 Report on what ROMs are present or missing for each console, and create fixdats for missing ROMs (see [reporting](https://igir.io/output/reporting) & [DAT docs](https://igir.io/dats/overview))
-=======
-- ↔️ Build & re-build (un-merge, split, or merge) MAME ROM sets (see [arcade docs](https://igir.io/usage/arcade))
-- 🔮 Report on what ROMs are present or missing for each console, and create fixdats for missing ROMs (see [reporting](https://igir.io/output/reporting) & [DAT docs](https://igir.io/input/dats))
->>>>>>> 41005b51
 
 ## How do I run `igir`?
 
