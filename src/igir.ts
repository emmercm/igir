--- conflicted
+++ resolved
@@ -51,12 +51,8 @@
     const romFilesWithHeaders = await new HeaderProcessor(this.options, romProgressBar)
       .process(rawRomFiles);
     await romProgressBar.setName('Indexing ROMs');
-<<<<<<< HEAD
-    const indexedRomFiles = await new FileIndexer(romProgressBar).index(romFilesWithHeaders);
-=======
     const indexedRomFiles = await new FileIndexer(this.options, romProgressBar)
       .index(romFilesWithHeaders);
->>>>>>> 7da58b79
     await romProgressBar.setName(romScannerProgressBarName); // reset
     await romProgressBar.doneItems(rawRomFiles.length, 'file', 'found');
     await romProgressBar.freeze();
