import path from 'path';

import ProgressBar, { ProgressBarSymbol } from '../console/progressBar.js';
import fsPoly from '../polyfill/fsPoly.js';
import Zip from '../types/archives/zip.js';
import ArchiveEntry from '../types/files/archiveEntry.js';
import File from '../types/files/file.js';
import DAT from '../types/logiqx/dat.js';
import Game from '../types/logiqx/game.js';
import Parent from '../types/logiqx/parent.js';
import Release from '../types/logiqx/release.js';
import ROM from '../types/logiqx/rom.js';
import Options from '../types/options.js';
import ReleaseCandidate from '../types/releaseCandidate.js';
import ROMWithFiles from '../types/romWithFiles.js';
import CandidateFilter from './candidateFilter.js';
import Module from './module.js';

/**
 * For every {@link Parent} in the {@link DAT}, look for its {@link ROM}s in the scanned ROM list,
 * and return a set of candidate files.
 *
 * This class may be run concurrently with other classes.
 */
export default class CandidateGenerator extends Module {
  private readonly options: Options;

  constructor(options: Options, progressBar: ProgressBar) {
    super(progressBar, CandidateFilter.name);
    this.options = options;
  }

  async generate(
    dat: DAT,
    inputRomFiles: File[],
  ): Promise<Map<Parent, ReleaseCandidate[]>> {
    await this.progressBar.logInfo(`${dat.getName()}: Generating candidates`);

    const output = new Map<Parent, ReleaseCandidate[]>();
    if (!inputRomFiles.length) {
      await this.progressBar.logDebug(`${dat.getName()}: No input ROMs to make candidates from`);
      return output;
    }

<<<<<<< HEAD
    await this.progressBar.setSymbol(ProgressBarSymbol.HASHING);
    await this.progressBar.reset(inputRomFiles.length);
=======
    const parents = dat.getParents();
    await this.progressBar.setSymbol(ProgressBarSymbol.GENERATING);
    await this.progressBar.reset(parents.length);
>>>>>>> 5ee04fa1

    // TODO(cemmer): only do this once globally, not per DAT
    // TODO(cemmer): ability to index files by some other property such as name
    const hashCodeToInputFiles = CandidateGenerator.indexFilesByHashCode(inputRomFiles);
    await this.progressBar.logDebug(`${dat.getName()}: ${hashCodeToInputFiles.size.toLocaleString()} unique ROMs found`);

    const parents = dat.getParents();
    await this.progressBar.setSymbol(ProgressBarSymbol.GENERATING);
    await this.progressBar.reset(parents.length);

    // For each parent, try to generate a parent candidate
    /* eslint-disable no-await-in-loop */
    for (let i = 0; i < parents.length; i += 1) {
      const parent = parents[i];

      const releaseCandidates: ReleaseCandidate[] = [];

      // For every game
      for (let j = 0; j < parent.getGames().length; j += 1) {
        const game = parent.getGames()[j];

        // For every release (ensuring at least one), find all release candidates
        const releases = game.getReleases().length ? game.getReleases() : [undefined];
        for (let k = 0; k < releases.length; k += 1) {
          const release = releases[k];

          const releaseCandidate = await this.buildReleaseCandidateForRelease(
            dat,
            game,
            release,
            hashCodeToInputFiles,
          );
          if (releaseCandidate) {
            releaseCandidates.push(releaseCandidate);
          }
        }
      }

      await this.progressBar.logTrace(`${dat.getName()}: ${parent.getName()}: found ${releaseCandidates.length.toLocaleString()} candidates`);
      output.set(parent, releaseCandidates);

      await this.progressBar.increment();
    }

    const size = [...output.values()]
      .flatMap((releaseCandidates) => releaseCandidates)
      .flatMap((releaseCandidate) => releaseCandidate.getRomsWithFiles())
      .reduce((sum, romWithFiles) => sum + romWithFiles.getRom().getSize(), 0);
    const totalCandidates = [...output.values()].reduce((sum, rc) => sum + rc.length, 0);
    await this.progressBar.logDebug(`${dat.getName()}: generated ${fsPoly.sizeReadable(size)} of ${totalCandidates.toLocaleString()} candidate${totalCandidates !== 1 ? 's' : ''} for ${output.size.toLocaleString()} parent${output.size !== 1 ? 's' : ''}`);

    await this.progressBar.logInfo(`${dat.getName()}: Done generating candidates`);
    return output;
  }

  private static indexFilesByHashCode(files: File[]): Map<string, File> {
    const filesByHashCodeWithHeader = new Map<string, File>();
    const filesByHashCodeWithoutHeader = new Map<string, File>();

    files.forEach((file) => {
      // Index on full file contents
      this.setFileInMap(filesByHashCodeWithHeader, file.hashCodeWithHeader(), file);

      // Optionally index without a header
      if (file.getFileHeader()) {
        this.setFileInMap(filesByHashCodeWithoutHeader, file.hashCodeWithoutHeader(), file);
      }
    });

    // Merge the two maps, preferring files that were indexed on their full file contents
    const filesByHashCode = filesByHashCodeWithHeader;
    filesByHashCodeWithoutHeader.forEach((file, hashCodeWithoutHeader) => {
      if (!filesByHashCode.has(hashCodeWithoutHeader)) {
        filesByHashCode.set(hashCodeWithoutHeader, file);
      }
    });
    return filesByHashCode;
  }

  private static setFileInMap<K>(map: Map<K, File>, key: K, file: File): void {
    if (!map.has(key)) {
      map.set(key, file);
      return;
    }

    // Prefer non-archived files
    const existing = map.get(key) as File;
    if (existing instanceof ArchiveEntry && !(file instanceof ArchiveEntry)) {
      map.set(key, file);
    }
  }

  private async buildReleaseCandidateForRelease(
    dat: DAT,
    game: Game,
    release: Release | undefined,
    hashCodeToInputFiles: Map<string, File>,
  ): Promise<ReleaseCandidate | undefined> {
    // For each Game's ROM, find the matching File
    const romFiles = await Promise.all(
      game.getRoms().map(async (rom) => {
        // NOTE(cemmer): if the ROM's CRC includes a header, then this will only find headered
        //  files. If the ROM's CRC excludes a header, this can find either a headered or non-
        //  headered file.
        const originalInputFile = hashCodeToInputFiles.get(rom.hashCode());
        if (!originalInputFile) {
          return [rom, undefined];
        }

        // If we're not writing (report only) then just use the input file for the output file
        if (!this.options.shouldWrite()) {
          return [rom, new ROMWithFiles(rom, originalInputFile, originalInputFile)];
        }

        // If the matched input file is from an archive, and we're not extracting, then treat the
        //  file as "raw" so it can be copied/moved as-is
        let finalInputFile = originalInputFile;
        if (originalInputFile instanceof ArchiveEntry
          && !this.options.shouldZip(rom.getName())
          && !this.options.shouldExtract()
        ) {
          finalInputFile = await originalInputFile.getArchive().asRawFile() as File;
        }

        try {
          const outputFile = await this.getOutputFile(dat, game, release, rom, originalInputFile);
          const romWithFiles = new ROMWithFiles(rom, finalInputFile, outputFile);
          return [rom, romWithFiles];
        } catch (e) {
          await this.progressBar.logWarn(`${dat.getName()}: ${game.getName()}: ${e}`);
          return [rom, undefined];
        }
      }),
    ) as [ROM, ROMWithFiles | undefined][];

    const foundRomsWithFiles = romFiles
      .filter(([, romWithFiles]) => romWithFiles)
      .map(([, romWithFiles]) => romWithFiles) as ROMWithFiles[];
    const missingRoms = romFiles
      .filter(([, romWithFiles]) => !romWithFiles)
      .map(([rom]) => rom);

    // Ignore the Game if not every File is present
    if (missingRoms.length > 0) {
      if (foundRomsWithFiles.length > 0) {
        await this.logMissingRomFiles(dat, game, release, missingRoms);
      }
      return undefined;
    }

    // Ignore the Game with conflicting input->output files
    if (await this.hasConflictingOutputFiles(foundRomsWithFiles)) {
      return undefined;
    }

    return new ReleaseCandidate(game, release, foundRomsWithFiles);
  }

  private async getOutputFile(
    dat: DAT,
    game: Game,
    release: Release | undefined,
    rom: ROM,
    inputFile: File,
  ): Promise<File> {
    const { base, ...parsedPath } = path.parse(rom.getName());
    if (parsedPath.ext && inputFile.getFileHeader()) {
      // If the ROM has a header then we're going to ignore the file extension from the DAT
      if (this.options.canRemoveHeader(dat, parsedPath.ext)) {
        parsedPath.ext = inputFile.getFileHeader()?.getUnheaderedFileExtension() as string;
      } else {
        parsedPath.ext = inputFile.getFileHeader()?.getHeaderedFileExtension() as string;
      }
    }
    const outputEntryPath = path.format(parsedPath);

    // Determine the output path of the file
    let outputRomFilename;
    if (this.options.shouldZip(rom.getName())) {
      // Should zip, generate the zip name from the game name
      outputRomFilename = `${game.getName()}.zip`;
    } else if (!(inputFile instanceof ArchiveEntry) || this.options.shouldExtract()) {
      // Should extract (if needed), generate the file name from the ROM name
      outputRomFilename = outputEntryPath;
    } else {
      // Should leave archived, generate the archive name from the game name, but use the input
      //  file's extension
      const extMatch = inputFile.getFilePath().match(/[^.]+((\.[a-zA-Z0-9]+)+)$/);
      const ext = extMatch !== null ? extMatch[1] : '';
      outputRomFilename = game.getName() + ext;
    }
    const outputFilePath = this.options.getOutputFileParsed(
      dat,
      inputFile.getFilePath(),
      game,
      release,
      outputRomFilename,
    );

    // Determine the output file type
    if (this.options.shouldZip(rom.getName())) {
      // Should zip, return an archive entry within the zip
      return ArchiveEntry.entryOf(
        new Zip(outputFilePath),
        outputEntryPath,
        inputFile.getSize(),
        inputFile.getCrc32(),
      );
    } if (!(inputFile instanceof ArchiveEntry) || this.options.shouldExtract()) {
      // Should extract (if needed), return a raw file using the ROM's size/CRC
      return File.fileOf(
        outputFilePath,
        inputFile.getSize(),
        inputFile.getCrc32(),
      );
    }
    // Should leave archived
    const inputArchiveRaw = await inputFile.getArchive().asRawFile();
    return File.fileOf(
      outputFilePath,
      inputArchiveRaw.getSize(),
      inputArchiveRaw.getCrc32(),
    );
  }

  private async logMissingRomFiles(
    dat: DAT,
    game: Game,
    release: Release | undefined,
    missingRoms: ROM[],
  ): Promise<void> {
    let message = `${dat.getName()}: Missing ${missingRoms.length.toLocaleString()} file${missingRoms.length !== 1 ? 's' : ''} for: ${game.getName()}`;
    if (release?.getRegion()) {
      message += ` (${release?.getRegion()})`;
    }
    missingRoms.forEach((rom) => {
      message += `\n  ${rom.getName()}`;
    });
    await this.progressBar.logWarn(message);
  }

  private async hasConflictingOutputFiles(romsWithFiles: ROMWithFiles[]): Promise<boolean> {
    // If we're not writing then don't bother looking for conflicts
    if (!this.options.shouldWrite()) {
      return false;
    }

    // For all the ROMs for a Game+Release, find all non-archive output files that have a duplicate
    //  output file path. In other words, there are multiple input files that want to write to the
    //  same output file.
    const duplicateOutputPaths = romsWithFiles
      .map((romWithFiles) => romWithFiles.getOutputFile())
      .filter((outputFile) => !(outputFile instanceof ArchiveEntry))
      .map((outputFile) => outputFile.getFilePath())
      .filter((outputPath, idx, outputPaths) => outputPaths.indexOf(outputPath) !== idx)
      .filter((duplicatePath, idx, duplicatePaths) => duplicatePaths
        .indexOf(duplicatePath) === idx)
      .sort();
    if (!duplicateOutputPaths.length) {
      // There are no duplicate non-archive output file paths
      return false;
    }

    /* eslint-disable no-await-in-loop */
    let hasConflict = false;
    for (let i = 0; i < duplicateOutputPaths.length; i += 1) {
      const duplicateOutput = duplicateOutputPaths[i];

      // For an output path that has multiple input paths, filter to only the unique input paths,
      //  and if there are still multiple input file paths then we won't be able to resolve this
      //  at write time
      const conflictedInputFiles = romsWithFiles
        .filter((romWithFiles) => romWithFiles.getOutputFile().getFilePath() === duplicateOutput)
        .map((romWithFiles) => romWithFiles.getInputFile().toString())
        .filter((inputFile, idx, inputFiles) => inputFiles.indexOf(inputFile) === idx);
      if (conflictedInputFiles.length > 1) {
        hasConflict = true;
        let message = `Cannot ${this.options.shouldCopy() ? 'copy' : 'move'} different files to: ${duplicateOutput}:`;
        conflictedInputFiles.forEach((conflictedInputFile) => { message += `\n  ${conflictedInputFile}`; });
        await this.progressBar.logWarn(message);
      }
    }
    return hasConflict;
  }
}<|MERGE_RESOLUTION|>--- conflicted
+++ resolved
@@ -42,14 +42,8 @@
       return output;
     }
 
-<<<<<<< HEAD
     await this.progressBar.setSymbol(ProgressBarSymbol.HASHING);
     await this.progressBar.reset(inputRomFiles.length);
-=======
-    const parents = dat.getParents();
-    await this.progressBar.setSymbol(ProgressBarSymbol.GENERATING);
-    await this.progressBar.reset(parents.length);
->>>>>>> 5ee04fa1
 
     // TODO(cemmer): only do this once globally, not per DAT
     // TODO(cemmer): ability to index files by some other property such as name
