import ProgressBar, { Symbols } from '../console/progressBar.js';
import ArchiveEntry from '../types/files/archiveEntry.js';
import File from '../types/files/file.js';
import DAT from '../types/logiqx/dat.js';
import Game from '../types/logiqx/game.js';
import Parent from '../types/logiqx/parent.js';
import Release from '../types/logiqx/release.js';
import ReleaseCandidate from '../types/releaseCandidate.js';

/**
 * For every {@link Parent} in the {@link DAT}, look for its {@link ROM}s in the scanned ROM list,
 * and return a set of candidate files.
 *
 * This class may be run concurrently with other classes.
 */
export default class CandidateGenerator {
  private readonly progressBar: ProgressBar;

  constructor(progressBar: ProgressBar) {
    this.progressBar = progressBar;
  }

  async generate(
    dat: DAT,
    inputRomFiles: File[],
  ): Promise<Map<Parent, ReleaseCandidate[]>> {
    await this.progressBar.logInfo(`${dat.getName()}: Generating candidates`);

    const output = new Map<Parent, ReleaseCandidate[]>();
    if (!inputRomFiles.length) {
      return output;
    }

<<<<<<< HEAD
    await this.progressBar.setSymbol(Symbols.GENERATING);
    await this.progressBar.reset(dat.getParents().length);

    const crc32ToInputFiles = await CandidateGenerator.indexFilesByCrc(inputRomFiles);
    await this.progressBar.logInfo(`${dat.getName()}: ${crc32ToInputFiles.size} unique ROM CRC32s found`);

=======
    // TODO(cemmer): ability to index files by some other property such as name
    const crc32ToInputFiles = await CandidateGenerator.indexFilesByCrc(inputRomFiles);
    await this.progressBar.logInfo(`${dat.getName()}: ${crc32ToInputFiles.size} unique ROM CRC32s found`);

    await this.progressBar.setSymbol(Symbols.GENERATING);
    await this.progressBar.reset(dat.getParents().length);

    // TODO(cemmer): ability to work without DATs, generating a parent/game/release per file
>>>>>>> f42e3efe
    // For each parent, try to generate a parent candidate
    /* eslint-disable no-await-in-loop */
    for (let i = 0; i < dat.getParents().length; i += 1) {
      const parent = dat.getParents()[i];
      await this.progressBar.increment();

      const releaseCandidates: ReleaseCandidate[] = [];

      // For every game
      for (let j = 0; j < parent.getGames().length; j += 1) {
        const game = parent.getGames()[j];

        // For every release (ensuring at least one), find all release candidates
        const releases = game.getReleases().length ? game.getReleases() : [undefined];
        for (let k = 0; k < releases.length; k += 1) {
          const release = releases[k];

          const releaseCandidate = await this.buildReleaseCandidateForRelease(
            game,
            release,
            crc32ToInputFiles,
          );
          if (releaseCandidate) {
            releaseCandidates.push(releaseCandidate);
          }
        }
      }

      output.set(parent, releaseCandidates);
    }

    const totalCandidates = [...output.values()].reduce((sum, rc) => sum + rc.length, 0);
    await this.progressBar.logInfo(`${dat.getName()}: ${totalCandidates} candidate${totalCandidates !== 1 ? 's' : ''} found`);

    return output;
  }

  private static async indexFilesByCrc(files: File[]): Promise<Map<string, File>> {
    return files.reduce(async (accPromise, file) => {
      const acc = await accPromise;
      if (acc.has(await file.getCrc32())) {
        // Have already seen file, prefer non-archived files
        const existing = acc.get(await file.getCrc32()) as File;
        if (!(file instanceof ArchiveEntry) && existing instanceof ArchiveEntry) {
          acc.set(await file.getCrc32(), file);
        }
      } else {
        // Haven't seen file yet, store it
        acc.set(await file.getCrc32(), file);
      }
      return acc;
    }, Promise.resolve(new Map<string, File>()));
  }

  private async buildReleaseCandidateForRelease(
    game: Game,
    release: Release | undefined,
    crc32ToInputFiles: Map<string, File>,
  ): Promise<ReleaseCandidate | undefined> {
    // For each Game's ROM, find the matching File
    const romFiles = game.getRoms()
      .map((rom) => crc32ToInputFiles.get(rom.getCrc32()))
      .filter((file) => file) as File[];

    // Ignore the Game if not every File is present
    const missingRomFiles = game.getRoms().length - romFiles.length;
    if (missingRomFiles > 0) {
      await this.logMissingRomFiles(game, release, romFiles);
      return undefined;
    }

    return new ReleaseCandidate(game, release, game.getRoms(), romFiles);
  }

  private async logMissingRomFiles(
    game: Game,
    release: Release | undefined,
    existingRomFiles: File[],
  ): Promise<void> {
    if (!existingRomFiles.length) {
      return;
    }

    const existingRomFileCrcs = await Promise.all(existingRomFiles.map((file) => file.getCrc32()));
    const missingRomFiles = game.getRoms()
      .filter((rom) => existingRomFileCrcs.indexOf(rom.getCrc32()) === -1);

    let message = `Missing ${missingRomFiles.toLocaleString()} file${missingRomFiles.length !== 1 ? 's' : ''} for: ${game.getName()}`;
    if (release?.getRegion()) {
      message += ` (${release?.getRegion()})`;
    }
    missingRomFiles.forEach((rom) => {
      message += `\n  ${rom.getName()}`;
    });
    await this.progressBar.logWarn(message);
  }
}<|MERGE_RESOLUTION|>--- conflicted
+++ resolved
@@ -31,14 +31,6 @@
       return output;
     }
 
-<<<<<<< HEAD
-    await this.progressBar.setSymbol(Symbols.GENERATING);
-    await this.progressBar.reset(dat.getParents().length);
-
-    const crc32ToInputFiles = await CandidateGenerator.indexFilesByCrc(inputRomFiles);
-    await this.progressBar.logInfo(`${dat.getName()}: ${crc32ToInputFiles.size} unique ROM CRC32s found`);
-
-=======
     // TODO(cemmer): ability to index files by some other property such as name
     const crc32ToInputFiles = await CandidateGenerator.indexFilesByCrc(inputRomFiles);
     await this.progressBar.logInfo(`${dat.getName()}: ${crc32ToInputFiles.size} unique ROM CRC32s found`);
@@ -47,7 +39,6 @@
     await this.progressBar.reset(dat.getParents().length);
 
     // TODO(cemmer): ability to work without DATs, generating a parent/game/release per file
->>>>>>> f42e3efe
     // For each parent, try to generate a parent candidate
     /* eslint-disable no-await-in-loop */
     for (let i = 0; i < dat.getParents().length; i += 1) {
