import ProgressBar, { Symbols } from '../console/progressBar.js';
import DAT from '../types/logiqx/dat.js';
import Parent from '../types/logiqx/parent.js';
import Release from '../types/logiqx/release.js';
import ReleaseCandidate from '../types/releaseCandidate.js';
import ROMFile from '../types/romFile.js';

export default class CandidateGenerator {
  private readonly progressBar: ProgressBar;

  constructor(progressBar: ProgressBar) {
    this.progressBar = progressBar;
  }

  async generate(
    dat: DAT,
    inputRomFiles: ROMFile[],
  ): Promise<Map<Parent, ReleaseCandidate[]>> {
    await this.progressBar.logInfo(`${dat.getName()}: Generating candidates`);

    const output = new Map<Parent, ReleaseCandidate[]>();
    if (!inputRomFiles.length) {
      return output;
    }

<<<<<<< HEAD
    const crc32ToInputRomFiles = CandidateGenerator.indexRomFilesByCrc(inputRomFiles);
    await this.progressBar.logInfo(`${dat.getName()}: ${crc32ToInputRomFiles.size} unique ROM CRC32s found`);

    await this.progressBar.setSymbol('🗳️');
=======
    await this.progressBar.setSymbol(Symbols.GENERATING);
>>>>>>> 72e32c96
    await this.progressBar.reset(dat.getParents().length);

    // For each parent, try to generate a parent candidate
    dat.getParents().forEach((parent) => {
      this.progressBar.increment();

      const releaseCandidates: ReleaseCandidate[] = [];

      // For every game
      parent.getGames().forEach((game) => {
        // For every release (ensuring at least one), find all release candidates
        const releases = game.getReleases().length ? game.getReleases() : [null];
        releases.forEach((release: Release | null) => {
          // For each Game's ROM, find the matching ROMFile
          const romFiles = game.getRoms()
            .map((rom) => crc32ToInputRomFiles.get(rom.getCrc32()))
            .filter((romFile) => romFile) as ROMFile[];

          // Ignore the Game if not every ROMFile is present
          const missingRomFiles = game.getRoms().length - romFiles.length;
          if (missingRomFiles > 0) {
            if (romFiles.length > 0) {
              let message = `Missing ${missingRomFiles.toLocaleString()} file${missingRomFiles !== 1 ? 's' : ''} for: ${game.getName()}`;
              if (release?.getRegion()) {
                message += ` (${release?.getRegion()})`;
              }
              this.progressBar.logWarn(message);
            }
            return;
          }

          releaseCandidates.push(new ReleaseCandidate(game, release, game.getRoms(), romFiles));
        });
      });

      output.set(parent, releaseCandidates);
    });

    const totalCandidates = [...output.values()].reduce((sum, rc) => sum + rc.length, 0);
    await this.progressBar.logInfo(`${dat.getName()}: ${totalCandidates} candidate${totalCandidates !== 1 ? 's' : ''} found`);

    return output;
  }

  private static indexRomFilesByCrc(inputRomFiles: ROMFile[]): Map<string, ROMFile> {
    return inputRomFiles.reduce((acc, romFile) => {
      if (acc.has(romFile.getCrc32())) {
        // Have already seen file, prefer non-archived files
        const existing = acc.get(romFile.getCrc32()) as ROMFile;
        if (!romFile.getArchiveEntryPath() && existing.getArchiveEntryPath()) {
          acc.set(romFile.getCrc32(), romFile);
        }
      } else {
        // Haven't seen file yet, store it
        acc.set(romFile.getCrc32(), romFile);
      }
      return acc;
    }, new Map<string, ROMFile>());
  }
}<|MERGE_RESOLUTION|>--- conflicted
+++ resolved
@@ -23,14 +23,10 @@
       return output;
     }
 
-<<<<<<< HEAD
     const crc32ToInputRomFiles = CandidateGenerator.indexRomFilesByCrc(inputRomFiles);
     await this.progressBar.logInfo(`${dat.getName()}: ${crc32ToInputRomFiles.size} unique ROM CRC32s found`);
 
-    await this.progressBar.setSymbol('🗳️');
-=======
     await this.progressBar.setSymbol(Symbols.GENERATING);
->>>>>>> 72e32c96
     await this.progressBar.reset(dat.getParents().length);
 
     // For each parent, try to generate a parent candidate
