import path from 'node:path';

import ProgressBar, { ProgressBarSymbol } from '../console/progressBar.js';
import ArrayPoly from '../polyfill/arrayPoly.js';
import fsPoly from '../polyfill/fsPoly.js';
import DAT from '../types/dats/dat.js';
import Game from '../types/dats/game.js';
import Parent from '../types/dats/parent.js';
import Release from '../types/dats/release.js';
import ROM from '../types/dats/rom.js';
import Archive from '../types/files/archives/archive.js';
import ArchiveEntry from '../types/files/archives/archiveEntry.js';
import Zip from '../types/files/archives/zip.js';
import File from '../types/files/file.js';
import IndexedFiles from '../types/indexedFiles.js';
import Options from '../types/options.js';
import OutputFactory from '../types/outputFactory.js';
import ReleaseCandidate from '../types/releaseCandidate.js';
import ROMWithFiles from '../types/romWithFiles.js';
import Module from './module.js';

/**
 * For every {@link Parent} in the {@link DAT}, look for its {@link ROM}s in the scanned ROM list,
 * and return a set of candidate files.
 *
 * This class may be run concurrently with other classes.
 */
export default class CandidateGenerator extends Module {
  private readonly options: Options;

  constructor(options: Options, progressBar: ProgressBar) {
    super(progressBar, CandidateGenerator.name);
    this.options = options;
  }

  /**
   * Generate the candidates.
   */
  async generate(
    dat: DAT,
    indexedFiles: IndexedFiles,
  ): Promise<Map<Parent, ReleaseCandidate[]>> {
    if (indexedFiles.getFiles().length === 0) {
      this.progressBar.logTrace(`${dat.getNameShort()}: no input ROMs to make candidates from`);
      return new Map();
    }

    const output = new Map<Parent, ReleaseCandidate[]>();
    const parents = dat.getParents();

    this.progressBar.logTrace(`${dat.getNameShort()}: generating candidates`);
    await this.progressBar.setSymbol(ProgressBarSymbol.GENERATING);
    await this.progressBar.reset(parents.length);

    // For each parent, try to generate a parent candidate
    for (const parent of parents) {
      await this.progressBar.incrementProgress();
      const waitingMessage = `${parent.getName()} ...`;
      this.progressBar.addWaitingMessage(waitingMessage);

      const releaseCandidates: ReleaseCandidate[] = [];

      // For every game
      for (let j = 0; j < parent.getGames().length; j += 1) {
        const game = parent.getGames()[j];
        let foundCandidates = 0;

        // For every release (ensuring at least one), find all release candidates
        const releases = game.getReleases().length > 0 ? game.getReleases() : [undefined];
        for (const release of releases) {
          const releaseCandidate = await this.buildReleaseCandidateForRelease(
            dat,
            game,
            release,
            indexedFiles,
          );
          if (releaseCandidate) {
            releaseCandidates.push(releaseCandidate);
            foundCandidates += 1;
          }
        }

        this.progressBar.logTrace(`${dat.getNameShort()}: ${game.getName()}: found ${foundCandidates.toLocaleString()} candidate${foundCandidates !== 1 ? 's' : ''}`);
      }

      this.progressBar.logTrace(`${dat.getNameShort()}: ${parent.getName()} (parent): found ${releaseCandidates.length.toLocaleString()} candidate${releaseCandidates.length !== 1 ? 's' : ''}`);
      output.set(parent, releaseCandidates);

      this.progressBar.removeWaitingMessage(waitingMessage);
      await this.progressBar.incrementDone();
    }

    const size = [...output.values()]
      .flat()
      .flatMap((releaseCandidate) => releaseCandidate.getRomsWithFiles())
      .reduce((sum, romWithFiles) => sum + romWithFiles.getRom().getSize(), 0);
    const totalCandidates = [...output.values()].reduce((sum, rc) => sum + rc.length, 0);
    this.progressBar.logTrace(`${dat.getNameShort()}: generated ${fsPoly.sizeReadable(size)} of ${totalCandidates.toLocaleString()} candidate${totalCandidates !== 1 ? 's' : ''} for ${output.size.toLocaleString()} parent${output.size !== 1 ? 's' : ''}`);

    this.progressBar.logTrace(`${dat.getNameShort()}: done generating candidates`);
    return output;
  }

  private async buildReleaseCandidateForRelease(
    dat: DAT,
    game: Game,
    release: Release | undefined,
    indexedFiles: IndexedFiles,
  ): Promise<ReleaseCandidate | undefined> {
<<<<<<< HEAD
    const romsToInputFiles = CandidateGenerator.getInputFilesForGame(game, indexedFiles);
=======
    const romsToInputFiles = this.getInputFilesForGame(game, hashCodeToInputFiles);
>>>>>>> 1f4ac621

    // For each Game's ROM, find the matching File
    const romFiles = await Promise.all(
      game.getRoms().map(async (rom) => {
        // NOTE(cemmer): if the ROM's CRC includes a header, then this will only find headered
        //  files. If the ROM's CRC excludes a header, this can find either a headered or non-
        //  headered file.
        const originalInputFile = romsToInputFiles.get(rom);
        if (!originalInputFile) {
          return [rom, undefined];
        }

        // If we're not writing (report only) then just use the input file for the output file
        if (!this.options.shouldWrite()) {
          return [rom, new ROMWithFiles(rom, originalInputFile, originalInputFile)];
        }

        /**
         * If the matched input file is from an archive, and we're not zipping or extracting, then
         * treat the file as "raw" so it can be copied/moved as-is.
         * Matches {@link ROMHeaderProcessor.getFileWithHeader}
         */
        let finalInputFile = originalInputFile;
        if (originalInputFile instanceof ArchiveEntry
          && !this.options.shouldZip(rom.getName())
          && !this.options.shouldExtract()
        ) {
          // No automatic header removal will be performed when raw-copying an archive, so return no
          //  match if we wanted a headerless ROM but got a headered one.
          if (originalInputFile.getFileHeader()
            && !(rom.getCrc32() === originalInputFile.getCrc32()
                  || rom.getMd5() === originalInputFile.getMd5()
                  || rom.getSha1() === originalInputFile.getSha1())
          ) {
            // TODO(cemmer): is this right?
            return [rom, undefined];
          }

          if (this.options.shouldTest() || this.options.getOverwriteInvalid()) {
            // If we're testing, then we need to calculate the archive's CRC
            finalInputFile = await originalInputFile.getArchive().asRawFile();
          } else {
            // Otherwise, we can skip calculating the CRC for efficiency
            finalInputFile = await originalInputFile.getArchive().asRawFileWithoutCrc();
          }
        }

        try {
          const outputFile = await this.getOutputFile(dat, game, release, rom, finalInputFile);
          const romWithFiles = new ROMWithFiles(rom, finalInputFile, outputFile);
          return [rom, romWithFiles];
        } catch (error) {
          this.progressBar.logWarn(`${dat.getNameShort()}: ${game.getName()}: ${error}`);
          return [rom, undefined];
        }
      }),
    ) satisfies [ROM, ROMWithFiles | undefined][];

    const foundRomsWithFiles = romFiles
      .map(([, romWithFiles]) => romWithFiles)
      .filter(ArrayPoly.filterNotNullish);
    if (romFiles.length > 0 && foundRomsWithFiles.length === 0) {
      // The Game has ROMs, but none were found
      return undefined;
    }

    // Ignore the Game if not every File is present
    const missingRoms = romFiles
      .filter(([, romWithFiles]) => !romWithFiles)
      .map(([rom]) => rom);
    if (missingRoms.length > 0 && !this.options.getAllowIncompleteSets()) {
      if (foundRomsWithFiles.length > 0) {
        this.logMissingRomFiles(dat, game, release, foundRomsWithFiles, missingRoms);
      }
      return undefined;
    }

    // Ignore the Game with conflicting input->output files
    if (this.hasConflictingOutputFiles(foundRomsWithFiles)) {
      return undefined;
    }

    return new ReleaseCandidate(game, release, foundRomsWithFiles);
  }

  private getInputFilesForGame(
    game: Game,
    indexedFiles: IndexedFiles,
  ): Map<ROM, File> {
    const romsAndInputFiles = game.getRoms().map((rom) => ([
      rom,
      indexedFiles.findFiles(rom) ?? [],
    ])) satisfies [ROM, File[]][];

    // Detect if there is one input archive that contains every ROM, and prefer to use its entries.
    // If we don't do this, there are two situations that can happen:
    //  1. When raw writing (i.e. `igir copy`, `igir move`) archives of games with multiple ROMs, if
    //      some of those ROMs exist in multiple input archives, then you may get a conflict warning
    //      that multiple input files want to write to the same output file - and nothing will be
    //      written.
    //  2. When moving + archiving (i.e. `igir move zip`) games with multiple ROMs, if there are
    //      duplicates of the ROMs in some input archives, then you may get a warning that some of
    //      the input archives won't be deleted because not every entry in it was used for an
    //      output file.

    // Group this Game's ROMs by the input Archives that contain them
    const inputArchivesToRoms = romsAndInputFiles.reduce((map, [rom, files]) => {
      files
        .filter((file) => file instanceof ArchiveEntry)
        .map((file): Archive => (file as ArchiveEntry<never>).getArchive())
        .forEach((archive) => {
          const roms = map.get(archive) ?? [];
          roms.push(rom);
          // We need to filter out duplicate ROMs because of Games that contain duplicate ROMs, e.g.
          //  optical media games that have the same track multiple times.
          const uniqueRoms = roms.reduce(ArrayPoly.reduceUnique(), []);
          map.set(archive, uniqueRoms);
        });
      return map;
    }, new Map<Archive, ROM[]>());

    // Filter to the Archives that contain every ROM in this Game
    const archivesWithEveryRom = [...inputArchivesToRoms.entries()]
      .filter(([, roms]) => roms.length === game.getRoms().length)
      .map(([archive]) => archive);
    const archiveWithEveryRom = archivesWithEveryRom.at(0);

    // Do nothing if any of...
    if (
      // The Game has zero or one ROM, therefore, we don't really care where the file comes from,
      //  and we should respect any previous sorting of the input files
      game.getRoms().length <= 1
      // No input archive contains every ROM from this Game
      || archiveWithEveryRom === undefined
      // We're extracting files, therefore, we don't really care where the file comes from, and we
      //  should respect any previous sorting of the input files
      || this.options.shouldExtract()
    ) {
      return new Map(romsAndInputFiles
        .filter(([, inputFiles]) => inputFiles.length)
        .map(([rom, inputFiles]) => [rom, inputFiles[0]]));
    }

    // An Archive was found, use that as the only possible input file
    // For each of this Game's ROMs, find the matching ArchiveEntry from this Archive
    return new Map(romsAndInputFiles.map(([rom, inputFiles]) => {
      const archiveEntry = inputFiles.find((
        inputFile,
      ) => inputFile.getFilePath() === archiveWithEveryRom.getFilePath()) as File;
      return [rom, archiveEntry];
    }));
  }

  private async getOutputFile(
    dat: DAT,
    game: Game,
    release: Release | undefined,
    rom: ROM,
    inputFile: File,
  ): Promise<File> {
    // Determine the output file's path
    const outputPathParsed = OutputFactory.getPath(
      this.options,
      dat,
      game,
      release,
      rom,
      inputFile,
    );
    const outputFilePath = outputPathParsed.format();

    // Determine the output CRC of the file
    let outputFileCrc = inputFile.getCrc32();
    let outputFileSize = inputFile.getSize();
    if (inputFile.getFileHeader()
      && this.options.canRemoveHeader(dat, path.extname(outputPathParsed.entryPath))
    ) {
      outputFileCrc = inputFile.getCrc32WithoutHeader();
      outputFileSize = inputFile.getSizeWithoutHeader();
    }

    // Determine the output file type
    if (this.options.shouldZip(rom.getName())) {
      // Should zip, return an archive entry within an output zip
      return ArchiveEntry.entryOf(
        new Zip(outputFilePath),
        outputPathParsed.entryPath,
        outputFileSize,
        // TODO(cemmer): calculate MD5 and SHA1 for testing purposes?
        { crc32: outputFileCrc },
      );
    }
    // Otherwise, return a raw file
    return File.fileOf(
      outputFilePath,
      outputFileSize,
      // TODO(cemmer): calculate MD5 and SHA1 for testing purposes?
      { crc32: outputFileCrc },
    );
  }

  private logMissingRomFiles(
    dat: DAT,
    game: Game,
    release: Release | undefined,
    foundRomsWithFiles: ROMWithFiles[],
    missingRoms: ROM[],
  ): void {
    let message = `${dat.getNameShort()}: ${game.getName()}: found ${foundRomsWithFiles.length.toLocaleString()} file${foundRomsWithFiles.length !== 1 ? 's' : ''}, missing ${missingRoms.length.toLocaleString()} file${missingRoms.length !== 1 ? 's' : ''}`;
    if (release?.getRegion()) {
      message += ` (${release?.getRegion()})`;
    }
    missingRoms.forEach((rom) => {
      message += `\n  ${rom.getName()}`;
    });
    this.progressBar.logTrace(message);
  }

  private hasConflictingOutputFiles(romsWithFiles: ROMWithFiles[]): boolean {
    // If we're not writing, then don't bother looking for conflicts
    if (!this.options.shouldWrite()) {
      return false;
    }

    // For all the ROMs for a Game+Release, find all non-archive output files that have a duplicate
    //  output file path. In other words, there are multiple input files that want to write to the
    //  same output file.
    const duplicateOutputPaths = romsWithFiles
      .map((romWithFiles) => romWithFiles.getOutputFile())
      .filter((outputFile) => !(outputFile instanceof ArchiveEntry))
      .map((outputFile) => outputFile.getFilePath())
      // Is a duplicate output path
      .filter((outputPath, idx, outputPaths) => outputPaths.indexOf(outputPath) !== idx)
      // Only return one copy of duplicate output paths
      .reduce(ArrayPoly.reduceUnique(), [])
      .sort();
    if (duplicateOutputPaths.length === 0) {
      // There are no duplicate non-archive output file paths
      return false;
    }

    let hasConflict = false;
    for (const duplicateOutput of duplicateOutputPaths) {
      // For an output path that has multiple input paths, filter to only the unique input paths,
      //  and if there are still multiple input file paths then we won't be able to resolve this
      //  at write time
      const conflictedInputFiles = romsWithFiles
        .filter((romWithFiles) => romWithFiles.getOutputFile().getFilePath() === duplicateOutput)
        .map((romWithFiles) => romWithFiles.getInputFile().toString())
        .reduce(ArrayPoly.reduceUnique(), []);
      if (conflictedInputFiles.length > 1) {
        hasConflict = true;
        let message = `No single archive contains all necessary files, cannot ${this.options.writeString()} these different input files to: ${duplicateOutput}:`;
        conflictedInputFiles.forEach((conflictedInputFile) => { message += `\n  ${conflictedInputFile}`; });
        this.progressBar.logWarn(message);
      }
    }
    return hasConflict;
  }
}<|MERGE_RESOLUTION|>--- conflicted
+++ resolved
@@ -107,11 +107,7 @@
     release: Release | undefined,
     indexedFiles: IndexedFiles,
   ): Promise<ReleaseCandidate | undefined> {
-<<<<<<< HEAD
-    const romsToInputFiles = CandidateGenerator.getInputFilesForGame(game, indexedFiles);
-=======
-    const romsToInputFiles = this.getInputFilesForGame(game, hashCodeToInputFiles);
->>>>>>> 1f4ac621
+    const romsToInputFiles = this.getInputFilesForGame(game, indexedFiles);
 
     // For each Game's ROM, find the matching File
     const romFiles = await Promise.all(
