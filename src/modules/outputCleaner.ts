import fg from 'fast-glob';
import fs, { promises as fsPromises } from 'fs';
import { isNotJunk } from 'junk';
import path from 'path';
import { clearInterval } from 'timers';
import trash from 'trash';

import ProgressBar, { Symbols } from '../console/progressBar.js';
import File from '../types/files/file.js';
import Options from '../types/options.js';

/**
 * Recycle any unknown files in the {@link OptionsProps.output} directory, if applicable.
 *
 * This class will not be run concurrently with any other class.
 */
export default class OutputCleaner {
  private readonly options: Options;

  private readonly progressBar: ProgressBar;

  constructor(options: Options, progressBar: ProgressBar) {
    this.options = options;
    this.progressBar = progressBar;
  }

  async clean(writtenFilesToExclude: File[]): Promise<number> {
    await this.progressBar.logInfo('Cleaning files in output');

    // If nothing was written, then don't clean anything
    if (!writtenFilesToExclude.length) {
      await this.progressBar.logInfo('No files were written, not cleaning output');
      return 0;
    }

    const outputDir = this.options.getOutput();
    const outputFilePathsToExclude = writtenFilesToExclude
<<<<<<< HEAD
      .map((file) => path.normalize(file.getFilePath()));
    console.log('excluding');
    console.log(outputFilePathsToExclude);

    // If there is nothing to clean, then don't do anything
    const filesToClean = (await fg(`${outputDir}/**`.replace(/\\/g, '/')))
      .map((file) => path.normalize(file))
=======
      .map((file) => file.getFilePath().replace(/[\\/]/g, path.sep));

    // If there is nothing to clean, then don't do anything
    const filesToClean = (await fg(`${outputDir}/**`.replace(/\\/g, '/')))
      .map((file) => file.replace(/[\\/]/g, path.sep))
>>>>>>> 58ae56aa
      .filter((file) => outputFilePathsToExclude.indexOf(file) === -1);
    console.log('cleaning');
    console.log(filesToClean);
    if (!filesToClean.length) {
      await this.progressBar.logInfo('No files to clean');
      return 0;
    }

    await this.progressBar.setSymbol(Symbols.RECYCLING);
    await this.progressBar.reset(filesToClean.length);

    try {
      await OutputCleaner.trashAndWait(filesToClean);
    } catch (e) {
      await this.progressBar.logError(`Failed to clean unmatched files in ${outputDir} : ${e}`);
    }

    try {
      const emptyDirs = await OutputCleaner.getEmptyDirs(outputDir);
      await OutputCleaner.trashAndWait(emptyDirs);
    } catch (e) {
      await this.progressBar.logError(`Failed to clean empty directories in ${outputDir} : ${e}`);
    }

    return filesToClean.length;
  }

  private static async trashAndWait(inputFiles: string | string[]): Promise<void> {
    await trash(inputFiles, { glob: true });

    const exists: () => (boolean) = () => {
      if (Array.isArray(inputFiles)) {
        return inputFiles
          .sort(() => 0.5 - Math.random())
          .slice(0, 10)
          .some((inputFile) => fs.existsSync(inputFile));
      }
      return fs.existsSync(inputFiles);
    };

    await new Promise<void>((resolve, reject) => {
      const interval = setInterval(() => {
        if (!exists()) {
          clearInterval(interval);
          resolve();
        }
      }, 250);

      setTimeout(() => {
        clearInterval(interval);
        reject();
      }, 10_000);
    });
  }

  private static async getEmptyDirs(dirPath: string): Promise<string[]> {
    // Find all subdirectories and files in the directory
    const subPaths = (await fsPromises.readdir(dirPath))
      .filter((basename) => isNotJunk(basename))
      .map((basename) => path.join(dirPath, basename));

    // Categorize the subdirectories and files
    const subDirs: string[] = [];
    const subFiles: string[] = [];
    await Promise.all(subPaths.map(async (subPath) => {
      if ((await fsPromises.lstat(subPath)).isDirectory()) {
        subDirs.push(subPath);
      } else {
        subFiles.push(subPath);
      }
    }));

    // If there are no subdirectories or files, this directory is empty
    if (!subDirs.length && !subFiles.length) {
      return [dirPath];
    }

    // Otherwise, recurse and look for empty subdirectories
    const emptyDirs: string[] = [];
    await Promise.all(subDirs.map(async (subDir) => {
      emptyDirs.push(...await this.getEmptyDirs(subDir));
    }));
    return emptyDirs;
  }
}<|MERGE_RESOLUTION|>--- conflicted
+++ resolved
@@ -35,21 +35,13 @@
 
     const outputDir = this.options.getOutput();
     const outputFilePathsToExclude = writtenFilesToExclude
-<<<<<<< HEAD
-      .map((file) => path.normalize(file.getFilePath()));
+      .map((file) => file.getFilePath().replace(/[\\/]/g, path.sep));
     console.log('excluding');
     console.log(outputFilePathsToExclude);
 
     // If there is nothing to clean, then don't do anything
     const filesToClean = (await fg(`${outputDir}/**`.replace(/\\/g, '/')))
       .map((file) => path.normalize(file))
-=======
-      .map((file) => file.getFilePath().replace(/[\\/]/g, path.sep));
-
-    // If there is nothing to clean, then don't do anything
-    const filesToClean = (await fg(`${outputDir}/**`.replace(/\\/g, '/')))
-      .map((file) => file.replace(/[\\/]/g, path.sep))
->>>>>>> 58ae56aa
       .filter((file) => outputFilePathsToExclude.indexOf(file) === -1);
     console.log('cleaning');
     console.log(filesToClean);
