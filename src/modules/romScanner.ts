--- conflicted
+++ resolved
@@ -46,13 +46,9 @@
 
         let files: File[];
         if (Constants.ZIP_EXTENSIONS.indexOf(path.extname(inputFile)) !== -1) {
-<<<<<<< HEAD
-          romFiles = await this.getRomFilesInZip(inputFile);
+          files = await this.getFilesInZip(inputFile);
         } else if (Constants.RAR_EXTENSIONS.indexOf(path.extname(inputFile)) !== -1) {
-          romFiles = await this.getRomFilesInRar(inputFile);
-=======
-          files = await this.getFilesInZip(inputFile);
->>>>>>> da971329
+          files = await this.getFilesInRar(inputFile);
         } else if (Constants.SEVENZIP_EXTENSIONS.indexOf(path.extname(inputFile)) !== -1) {
           files = await this.getFilesIn7z(inputFile);
         } else {
@@ -72,23 +68,16 @@
     return ROMScanner.SEVENZIP_MUTEX.runExclusive(async () => {
       const filesIn7z = await new Promise((resolve) => {
         // TODO(cemmer): this won't let you ctrl-c
-        _7z.list(filePath, (err, result) => {
+        _7z.list(filePath, async (err, result) => {
           if (err) {
             const msg = err.toString()
               .replace(/\n\n+/g, '\n')
               .replace(/^/gm, '   ')
               .trim();
-<<<<<<< HEAD
-            this.progressBar.logError(`Failed to parse archive ${file} : ${msg}`);
+            await this.progressBar.logError(`Failed to parse archive ${filePath} : ${msg}`);
             resolve([]);
           } else if (!result.length) {
-            this.progressBar.logWarn(`Found no files in archive: ${file}`);
-=======
-            this.progressBar.logError(`Failed to parse 7z ${filePath} : ${msg}`);
-            resolve([]);
-          } else if (!result.length) {
-            this.progressBar.logWarn(`Found no files in 7z: ${filePath}`);
->>>>>>> da971329
+            await this.progressBar.logWarn(`Found no files in archive: ${filePath}`);
             resolve([]);
           } else {
             resolve(result);
@@ -99,28 +88,24 @@
     });
   }
 
-<<<<<<< HEAD
-  private async getRomFilesInRar(file: string): Promise<ROMFile[]> {
+  private async getFilesInRar(filePath: string): Promise<File[]> {
     try {
       const rar = await unrar.createExtractorFromFile({
-        filepath: file,
+        filepath: filePath,
       });
       const rarFiles = [...rar.getFileList().fileHeaders]
-        .map((fileHeader) => new ROMFile(file, fileHeader.name, fileHeader.crc.toString(16)));
+        .map((fileHeader) => new File(filePath, fileHeader.name, fileHeader.crc.toString(16)));
       if (!rarFiles.length) {
         await this.progressBar.logWarn(`Found no files in rar: ${rar}`);
       }
       return rarFiles;
     } catch (e) {
-      await this.progressBar.logError(`Failed to parse rar ${file} : ${e}`);
+      await this.progressBar.logError(`Failed to parse rar ${filePath} : ${e}`);
       return [];
     }
   }
 
-  private async getRomFilesInZip(file: string): Promise<ROMFile[]> {
-=======
   private async getFilesInZip(filePath: string): Promise<File[]> {
->>>>>>> da971329
     try {
       const zip = new AdmZip(filePath);
       const files = zip.getEntries()
@@ -129,21 +114,12 @@
           entry.entryName,
           entry.header.crc.toString(16),
         ));
-<<<<<<< HEAD
-      if (!romFiles.length) {
-        await this.progressBar.logWarn(`Found no files in zip: ${file}`);
-=======
       if (!files.length) {
         await this.progressBar.logWarn(`Found no files in zip: ${filePath}`);
->>>>>>> da971329
       }
       return files;
     } catch (e) {
-<<<<<<< HEAD
-      await this.progressBar.logError(`Failed to parse zip ${file} : ${e}`);
-=======
       await this.progressBar.logError(`Failed to parse zip ${filePath} : ${e}`);
->>>>>>> da971329
       return [];
     }
   }
