import * as child_process from 'node:child_process';
import path from 'node:path';

import { parse } from '@fast-csv/parse';
import xml2js from 'xml2js';

import ProgressBar, { ProgressBarSymbol } from '../console/progressBar.js';
import DriveSemaphore from '../driveSemaphore.js';
import ArrayPoly from '../polyfill/arrayPoly.js';
import bufferPoly from '../polyfill/bufferPoly.js';
import fsPoly from '../polyfill/fsPoly.js';
import CMProParser, { DATProps, GameProps, ROMProps } from '../types/dats/cmpro/cmProParser.js';
import DAT from '../types/dats/dat.js';
import DATObject from '../types/dats/datObject.js';
import Game from '../types/dats/game.js';
import Header from '../types/dats/logiqx/header.js';
import LogiqxDAT from '../types/dats/logiqx/logiqxDat.js';
import MameDAT from '../types/dats/mame/mameDat.js';
import ROM from '../types/dats/rom.js';
import File from '../types/files/file.js';
import { ChecksumBitmask } from '../types/files/fileChecksums.js';
import FileFactory from '../types/files/fileFactory.js';
import Options from '../types/options.js';
import Scanner from './scanner.js';

type SmdbRow = {
  sha256: string;
  name: string;
  sha1: string;
  md5: string;
  crc: string;
  size?: string;
};

/**
 * Scan the {@link OptionsProps.dat} input directory for DAT files and return the internal model
 * representation.
 *
 * This class will not be run concurrently with any other class.
 */
export default class DATScanner extends Scanner {
  constructor(options: Options, progressBar: ProgressBar) {
    super(options, progressBar, DATScanner.name);
  }

  /**
   * Scan files and parse {@link DAT}s.
   */
  async scan(): Promise<DAT[]> {
    this.progressBar.logInfo('scanning DAT files');

    await this.progressBar.setSymbol(ProgressBarSymbol.SEARCHING);
    await this.progressBar.reset(0);

    const datFilePaths = await this.options.scanDatFilesWithoutExclusions(async (increment) => {
      await this.progressBar.incrementTotal(increment);
    });
    if (datFilePaths.length === 0) {
      return [];
    }
    this.progressBar.logDebug(`found ${datFilePaths.length.toLocaleString()} DAT file${datFilePaths.length !== 1 ? 's' : ''}`);
    await this.progressBar.reset(datFilePaths.length);

    this.progressBar.logDebug('enumerating DAT archives');
<<<<<<< HEAD
    const datFiles = await this.getUniqueFilesFromPaths(
      datFilePaths,
      Constants.DAT_SCANNER_THREADS,
      ChecksumBitmask.NONE,
    );
=======
    const datFiles = await this.getFilesFromPaths(datFilePaths, this.options.getReaderThreads());
>>>>>>> 6cc2eb17
    await this.progressBar.reset(datFiles.length);

    const downloadedDats = await this.downloadDats(datFiles);
    const parsedDats = await this.parseDatFiles(downloadedDats);

    this.progressBar.logInfo('done scanning DAT files');
    return parsedDats;
  }

  private async downloadDats(datFiles: File[]): Promise<File[]> {
    if (!datFiles.some((datFile) => datFile.isURL())) {
      return datFiles;
    }

    this.progressBar.logDebug('downloading DATs from URLs');
    await this.progressBar.setSymbol(ProgressBarSymbol.DOWNLOADING);

    return (await Promise.all(datFiles.map(async (datFile) => {
      if (!datFile.isURL()) {
        return datFile;
      }

      try {
        this.progressBar.logTrace(`${datFile.toString()}: downloading`);
        const downloadedDatFile = await datFile.downloadToTempPath('dat');
        this.progressBar.logTrace(`${datFile.toString()}: downloaded to ${downloadedDatFile.toString()}`);
        return await FileFactory.filesFrom(downloadedDatFile.getFilePath(), ChecksumBitmask.NONE);
      } catch (error) {
        this.progressBar.logWarn(`${datFile.toString()}: failed to download: ${error}`);
        return [];
      }
    }))).flat();
  }

  // Parse each file into a DAT
  private async parseDatFiles(datFiles: File[]): Promise<DAT[]> {
    this.progressBar.logDebug(`parsing ${datFiles.length.toLocaleString()} DAT file${datFiles.length !== 1 ? 's' : ''}`);
    await this.progressBar.setSymbol(ProgressBarSymbol.PARSING_CONTENTS);

    const results = (await new DriveSemaphore(this.options.getReaderThreads()).map(
      datFiles,
      async (datFile) => {
        await this.progressBar.incrementProgress();
        const waitingMessage = `${datFile.toString()} ...`;
        this.progressBar.addWaitingMessage(waitingMessage);

        let dat: DAT | undefined;
        try {
          dat = await this.parseDatFile(datFile);
        } catch (error) {
          this.progressBar.logWarn(`${datFile.toString()}: failed to parse DAT file: ${error}`);
        }

        await this.progressBar.incrementDone();
        this.progressBar.removeWaitingMessage(waitingMessage);
        return dat;
      },
    )).filter(ArrayPoly.filterNotNullish);

    return results
      .filter((dat) => {
        const datNameRegex = this.options.getDatNameRegex();
        return !datNameRegex || dat.getName().match(datNameRegex) !== null;
      })
      .filter((dat) => {
        const datNameRegexExclude = this.options.getDatNameRegexExclude();
        return !datNameRegexExclude || dat.getName().match(datNameRegexExclude) === null;
      })
      .filter((dat) => {
        const datDescriptionRegex = this.options.getDatDescriptionRegex();
        if (!dat.getDescription()) {
          return true;
        }
        return !datDescriptionRegex || dat.getDescription()?.match(datDescriptionRegex) !== null;
      })
      .filter((dat) => {
        const datDescriptionRegexExclude = this.options.getDatDescriptionRegexExclude();
        if (!dat.getDescription()) {
          return true;
        }
        return !datDescriptionRegexExclude
            || dat.getDescription()?.match(datDescriptionRegexExclude) === null;
      })
      .sort((a, b) => a.getNameShort().localeCompare(b.getNameShort()));
  }

  private async parseDatFile(datFile: File): Promise<DAT | undefined> {
    let dat: DAT | undefined;

    if (!dat && await fsPoly.isExecutable(datFile.getFilePath())) {
      dat = await this.parseMameListxml(datFile);
    }

    if (!dat) {
      dat = await datFile.createReadStream(async (stream) => {
        const fileContents = (await bufferPoly.fromReadable(stream)).toString();
        return this.parseDatContents(datFile, fileContents);
      });
    }

    if (!dat) {
      return dat;
    }

    // Special case: if the DAT has only one game but a large number of ROMs, assume each of those
    //  ROMs should be a separate game. This is to help parse the libretro BIOS System.dat file
    //  which only has one game for every BIOS file, even though there are 90+ consoles.
    if (dat.getGames().length === 1 && dat.getGames()[0].getRoms().length > 10) {
      const game = dat.getGames()[0];
      dat = new LogiqxDAT(dat.getHeader(), dat.getGames()[0].getRoms().map((rom) => game.withProps({
        name: rom.getName(),
        rom: [rom],
      })));
    }

    const size = dat.getGames()
      .flatMap((game) => game.getRoms())
      .reduce((sum, rom) => sum + rom.getSize(), 0);
    this.progressBar.logTrace(`${datFile.toString()}: ${fsPoly.sizeReadable(size)} of ${dat.getGames().length.toLocaleString()} game${dat.getGames().length !== 1 ? 's' : ''}, ${dat.getParents().length.toLocaleString()} parent${dat.getParents().length !== 1 ? 's' : ''} parsed`);

    return dat;
  }

  private async parseMameListxml(mameExecutable: File): Promise<DAT | undefined> {
    this.progressBar.logTrace(`${mameExecutable.toString()}: attempting to get ListXML from MAME executable`);

    let fileContents: string;
    try {
      fileContents = await new Promise((resolve, reject) => {
        const proc = child_process.spawn(mameExecutable.getFilePath(), ['-listxml'], { windowsHide: true });

        let output = '';
        proc.stdout.on('data', (chunk) => {
          output += chunk.toString();
        });
        proc.stderr.on('data', (chunk) => {
          output += chunk.toString();
        });

        proc.on('exit', (code) => {
          if (code !== null && code > 0) {
            reject(new Error(`exit code ${code}`));
            return;
          }
          resolve(output);
        });

        proc.on('error', reject);
      });
    } catch (error) {
      this.progressBar.logDebug(`${mameExecutable.toString()}: failed to get ListXML from MAME executable: ${error}`);
      return undefined;
    }

    return this.parseDatContents(mameExecutable, fileContents);
  }

  private async parseDatContents(datFile: File, fileContents: string): Promise<DAT | undefined> {
    if (!fileContents) {
      this.progressBar.logDebug(`${datFile.toString()}: file is empty`);
      return undefined;
    }

    const xmlDat = await this.parseXmlDat(datFile, fileContents);
    if (xmlDat) {
      return xmlDat;
    }

    const cmproDatParsed = this.parseCmproDat(datFile, fileContents);
    if (cmproDatParsed) {
      return cmproDatParsed;
    }

    const smdbParsed = await this.parseSourceMaterialDatabase(datFile, fileContents);
    if (smdbParsed) {
      return smdbParsed;
    }

    this.progressBar.logDebug(`${datFile.toString()}: failed to parse DAT file`);
    return undefined;
  }

  private async parseXmlDat(datFile: File, fileContents: string): Promise<DAT | undefined> {
    this.progressBar.logTrace(`${datFile.toString()}: attempting to parse ${fsPoly.sizeReadable(fileContents.length)} of XML`);

    let datObject: DATObject;
    try {
      datObject = await xml2js.parseStringPromise(fileContents, {
        emptyTag: undefined,
        mergeAttrs: true,
        explicitArray: false,
      });
    } catch (error) {
      const message = (error as Error).message.split('\n').join(', ');
      this.progressBar.logDebug(`${datFile.toString()}: failed to parse DAT XML: ${message}`);
      return undefined;
    }

    this.progressBar.logTrace(`${datFile.toString()}: parsed XML, deserializing to DAT`);

    if (datObject.datafile) {
      try {
        return LogiqxDAT.fromObject(datObject.datafile);
      } catch (error) {
        this.progressBar.logDebug(`${datFile.toString()}: failed to parse DAT object: ${error}`);
        return undefined;
      }
    }

    if (datObject.mame) {
      try {
        return MameDAT.fromObject(datObject.mame);
      } catch (error) {
        this.progressBar.logDebug(`${datFile.toString()}: failed to parse DAT object: ${error}`);
        return undefined;
      }
    }

    this.progressBar.logDebug(`${datFile.toString()}: parsed XML, but failed to find a known DAT root`);
    return undefined;
  }

  private parseCmproDat(datFile: File, fileContents: string): DAT | undefined {
    /**
     * Sanity check that this might be a CMPro file.
     */
    if (fileContents.match(/^(clrmamepro|game|resource) \(\r?\n(\t.+\r?\n)+\)$/m) === null) {
      return undefined;
    }

    this.progressBar.logTrace(`${datFile.toString()}: attempting to parse CMPro DAT`);

    let cmproDat: DATProps;
    try {
      cmproDat = new CMProParser(fileContents).parse();
    } catch (error) {
      this.progressBar.logDebug(`${datFile.toString()}: failed to parse CMPro DAT: ${error}`);
      return undefined;
    }

    this.progressBar.logTrace(`${datFile.toString()}: parsed CMPro DAT, deserializing to DAT`);

    const header = new Header({
      name: cmproDat.clrmamepro?.name,
      description: cmproDat.clrmamepro?.description,
      version: cmproDat.clrmamepro?.version,
      date: cmproDat.clrmamepro?.date,
      author: cmproDat.clrmamepro?.author,
      url: cmproDat.clrmamepro?.url,
      comment: cmproDat.clrmamepro?.comment,
    });

    let cmproDatGames: GameProps[] = [];
    if (cmproDat.game) {
      if (Array.isArray(cmproDat.game)) {
        cmproDatGames = cmproDat.game;
      } else {
        cmproDatGames = [cmproDat.game];
      }
    }

    const games = cmproDatGames.flatMap((game) => {
      let gameRoms: ROMProps[] = [];
      if (game.rom) {
        if (Array.isArray(game.rom)) {
          gameRoms = game.rom;
        } else {
          gameRoms = [game.rom];
        }
      }

      const roms = gameRoms
        .filter((rom) => rom.name) // we need ROM filenames
        .map((entry) => new ROM({
          name: entry.name ?? '',
          size: Number.parseInt(entry.size ?? '0', 10),
          crc: entry.crc ?? '',
          md5: entry.md5,
          sha1: entry.sha1,
        }));

      return new Game({
        name: game.name,
        category: undefined,
        description: game.description,
        bios: undefined,
        device: undefined,
        cloneOf: game.cloneof,
        romOf: game.romof,
        sampleOf: undefined,
        release: undefined,
        rom: roms,
      });
    });

    return new LogiqxDAT(header, games);
  }

  /**
   * @see https://github.com/frederic-mahe/Hardware-Target-Game-Database
   */
  private async parseSourceMaterialDatabase(
    datFile: File,
    fileContents: string,
  ): Promise<DAT | undefined> {
    this.progressBar.logTrace(`${datFile.toString()}: attempting to parse SMDB`);

    let rows: SmdbRow[] = [];
    try {
      rows = await DATScanner.parseSourceMaterialTsv(fileContents);
    } catch (error) {
      this.progressBar.logDebug(`${datFile.toString()}: failed to parse SMDB: ${error}`);
      return undefined;
    }

    if (rows.length === 0) {
      this.progressBar.logTrace(`${datFile.toString()}: failed to parse SMDB, file has no rows`);
      return undefined;
    }

    if (rows.some((row) => row.size === undefined || row.size.length === 0)) {
      this.progressBar.logWarn(`${datFile.toString()}: SMDB doesn't specify ROM file sizes, can't use`);
      return undefined;
    }

    this.progressBar.logTrace(`${datFile.toString()}: parsed SMDB, deserializing to DAT`);

    const games = rows.map((row) => {
      const rom = new ROM({
        name: row.name,
        size: Number.parseInt(row.size ?? '', 10),
        crc: row.crc,
        md5: row.md5,
        sha1: row.sha1,
      });
      const gameName = row.name.replace(/\.[^\\/]+$/, '');
      return new Game({
        name: gameName,
        description: gameName,
        rom,
      });
    });

    const datName = path.parse(datFile.getExtractedFilePath()).name;
    return new LogiqxDAT(new Header({
      name: datName,
      description: datName,
      romNamesContainDirectories: true,
    }), games);
  }

  private static async parseSourceMaterialTsv(fileContents: string): Promise<SmdbRow[]> {
    return new Promise((resolve, reject) => {
      const rows: SmdbRow[] = [];

      const stream = parse<SmdbRow, SmdbRow>({
        delimiter: '\t',
        quote: undefined,
        headers: ['sha256', 'name', 'sha1', 'md5', 'crc', 'size'],
      })
        .validate((row: SmdbRow) => row.name
          && row.crc
          && row.crc.length === 8
          && (row.size === undefined
            || row.size.length === 0
            || Number.isInteger(Number.parseInt(row.size, 10))
          ))
        .on('error', reject)
        .on('data', (row) => {
          rows.push(row);
        })
        .on('end', () => resolve(rows));
      stream.write(fileContents);
      stream.end();
    });
  }
}<|MERGE_RESOLUTION|>--- conflicted
+++ resolved
@@ -62,15 +62,11 @@
     await this.progressBar.reset(datFilePaths.length);
 
     this.progressBar.logDebug('enumerating DAT archives');
-<<<<<<< HEAD
     const datFiles = await this.getUniqueFilesFromPaths(
       datFilePaths,
-      Constants.DAT_SCANNER_THREADS,
+      this.options.getReaderThreads(),
       ChecksumBitmask.NONE,
     );
-=======
-    const datFiles = await this.getFilesFromPaths(datFilePaths, this.options.getReaderThreads());
->>>>>>> 6cc2eb17
     await this.progressBar.reset(datFiles.length);
 
     const downloadedDats = await this.downloadDats(datFiles);
