--- conflicted
+++ resolved
@@ -109,12 +109,8 @@
       .replace(/\(Not for Resale\)/i, '')
       .replace(/\(PD\)/i, '') // "public domain"
       .replace(/\(Pirate[a-z0-9. ]*\)/i, '')
-<<<<<<< HEAD
-      .replace(/\(Proto[a-z0-9. ]*\)/i, '')
       .replace(/\([a-z0-9. ]*Program\)|(Check|Sample) Program/i, '')
-=======
       .replace(/\([^)]*Proto[a-z0-9. ]*\)/i, '')
->>>>>>> c81f8660
       .replace(/\([^)]*Sample[a-z0-9. ]*\)/i, '')
       .replace(/\(Spaceworld[a-z0-9. ]*\)/i, '')
       .replace(/\(Unl[a-z0-9. ]*\)/i, '')
