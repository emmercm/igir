--- conflicted
+++ resolved
@@ -120,12 +120,7 @@
           // Apply the new filename
           let rom = romWithFiles.getRom();
           let inputFile = romWithFiles.getInputFile();
-<<<<<<< HEAD
-          // TODO(cemmer): does testing patched ROMs work?
-          let outputFile = await romWithFiles.getOutputFile().withFileName(patchedRomName);
-=======
           let outputFile = romWithFiles.getOutputFile();
->>>>>>> 8a00ada8
 
           // Apply the patch to the appropriate file
           if (patch.getCrcBefore() === romWithFiles.getRom().getCrc32()) {
