<<<<<<< HEAD
import async, { AsyncResultCallback } from 'async';

import ProgressBar, { Symbols } from '../console/progressBar.js';
=======
import ProgressBar, { ProgressBarSymbol } from '../console/progressBar.js';
>>>>>>> 0c100d16
import Constants from '../constants.js';
import File from '../types/files/file.js';
import Options from '../types/options.js';
import Patch from '../types/patches/patch.js';
import PatchFactory from '../types/patches/patchFactory.js';
import Scanner from './scanner.js';

export default class PatchScanner extends Scanner {
  constructor(options: Options, progressBar: ProgressBar) {
    super(options, progressBar, PatchScanner.name);
  }

  async scan(): Promise<Patch[]> {
    await this.progressBar.logInfo('Scanning patch files');

    await this.progressBar.setSymbol(ProgressBarSymbol.SEARCHING);
    await this.progressBar.reset(this.options.getPatchFileCount());

    const patchFilePaths = await this.options.scanPatchFiles();
    await this.progressBar.logDebug(`Found ${patchFilePaths.length} patch file${patchFilePaths.length !== 1 ? 's' : ''}`);
    await this.progressBar.reset(patchFilePaths.length);

    const files = await this.getFilesFromPaths(
      patchFilePaths,
      Constants.PATCH_SCANNER_THREADS,
    );

    const patches = (await async.mapLimit(
      files,
      Constants.PATCH_SCANNER_THREADS,
      async (file, callback: AsyncResultCallback<Patch, Error>) => {
        await this.progressBar.increment();

        try {
          const patch = await this.patchFromFile(file);
          return callback(null, patch);
        } catch (e) {
          await this.progressBar.logWarn(`${file.toString()}: Failed to parse patch : ${e}`);
        }
        return callback(null, undefined);
      },
    )).filter((patch) => patch);

    await this.progressBar.doneItems(patches.length, 'unique patch', 'found');

    await this.progressBar.logInfo('Done scanning patch files');
    return patches;
  }

  private async patchFromFile(file: File): Promise<Patch | undefined> {
    const patchForFilename = await PatchFactory.patchFromFilename(file);
    if (patchForFilename) {
      await this.progressBar.logTrace(`${file.toString()}: found patch by extension: ${typeof patchForFilename}`);
      return patchForFilename;
    }

    const patchForFileContents = await PatchFactory.patchFromFileContents(file);
    if (patchForFileContents) {
      await this.progressBar.logTrace(`${file.toString()}: found patch by contents: ${typeof patchForFileContents}`);
      return patchForFileContents;
    }

    return undefined;
  }
}<|MERGE_RESOLUTION|>--- conflicted
+++ resolved
@@ -1,10 +1,6 @@
-<<<<<<< HEAD
 import async, { AsyncResultCallback } from 'async';
 
-import ProgressBar, { Symbols } from '../console/progressBar.js';
-=======
 import ProgressBar, { ProgressBarSymbol } from '../console/progressBar.js';
->>>>>>> 0c100d16
 import Constants from '../constants.js';
 import File from '../types/files/file.js';
 import Options from '../types/options.js';
