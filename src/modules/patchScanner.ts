import ProgressBar, { ProgressBarSymbol } from '../console/progressBar.js';
import DriveSemaphore from '../driveSemaphore.js';
import ArrayPoly from '../polyfill/arrayPoly.js';
import File from '../types/files/file.js';
import { ChecksumBitmask } from '../types/files/fileChecksums.js';
import Options from '../types/options.js';
import Patch from '../types/patches/patch.js';
import PatchFactory from '../types/patches/patchFactory.js';
import Scanner from './scanner.js';

/**
 * Scan for {@link Patch}es and parse them into the correct supported type.
 *
 * This class will not be run concurrently with any other class.
 */
export default class PatchScanner extends Scanner {
  constructor(options: Options, progressBar: ProgressBar) {
    super(options, progressBar, PatchScanner.name);
  }

  /**
   * Scan & process {@link Patch}es.
   */
  async scan(): Promise<Patch[]> {
    this.progressBar.logInfo('scanning patch files');

    await this.progressBar.setSymbol(ProgressBarSymbol.SEARCHING);
    await this.progressBar.reset(0);

    const patchFilePaths = await this.options.scanPatchFilesWithoutExclusions(async (increment) => {
      await this.progressBar.incrementTotal(increment);
    });
    this.progressBar.logDebug(`found ${patchFilePaths.length.toLocaleString()} patch file${patchFilePaths.length !== 1 ? 's' : ''}`);
    await this.progressBar.reset(patchFilePaths.length);

    const files = await this.getUniqueFilesFromPaths(
      patchFilePaths,
<<<<<<< HEAD
      Constants.PATCH_SCANNER_THREADS,
      ChecksumBitmask.NONE,
=======
      this.options.getReaderThreads(),
>>>>>>> 6cc2eb17
    );

    const patches = (await new DriveSemaphore(this.options.getReaderThreads()).map(
      files,
      async (file) => {
        await this.progressBar.incrementProgress();
        const waitingMessage = `${file.toString()} ...`;
        this.progressBar.addWaitingMessage(waitingMessage);

        try {
          return await this.patchFromFile(file);
        } catch (error) {
          this.progressBar.logWarn(`${file.toString()}: failed to parse patch: ${error}`);
          return undefined;
        } finally {
          await this.progressBar.incrementDone();
          this.progressBar.removeWaitingMessage(waitingMessage);
        }
      },
    )).filter(ArrayPoly.filterNotNullish);

    this.progressBar.logInfo('done scanning patch files');
    return patches;
  }

  private async patchFromFile(file: File): Promise<Patch | undefined> {
    const patchForFilename = await PatchFactory.patchFromFilename(file);
    if (patchForFilename) {
      this.progressBar.logTrace(`${file.toString()}: found patch by extension: ${typeof patchForFilename}`);
      return patchForFilename;
    }

    const patchForFileContents = await PatchFactory.patchFromFileContents(file);
    if (patchForFileContents) {
      this.progressBar.logTrace(`${file.toString()}: found patch by contents: ${typeof patchForFileContents}`);
      return patchForFileContents;
    }

    return undefined;
  }
}<|MERGE_RESOLUTION|>--- conflicted
+++ resolved
@@ -35,12 +35,8 @@
 
     const files = await this.getUniqueFilesFromPaths(
       patchFilePaths,
-<<<<<<< HEAD
-      Constants.PATCH_SCANNER_THREADS,
+      this.options.getReaderThreads(),
       ChecksumBitmask.NONE,
-=======
-      this.options.getReaderThreads(),
->>>>>>> 6cc2eb17
     );
 
     const patches = (await new DriveSemaphore(this.options.getReaderThreads()).map(
