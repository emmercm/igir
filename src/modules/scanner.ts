--- conflicted
+++ resolved
@@ -31,11 +31,7 @@
     threads: number,
     checksumBitmask: number,
   ): Promise<File[]> {
-<<<<<<< HEAD
-    return (await async.mapLimit(
-=======
-    const foundFiles = (await new DriveSemaphore(threads).map(
->>>>>>> 6cc2eb17
+    return (await new DriveSemaphore(threads).map(
       filePaths,
       async (inputFile) => {
         await this.progressBar.incrementProgress();
