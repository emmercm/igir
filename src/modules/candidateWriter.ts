import path from 'node:path';

import { Semaphore } from 'async-mutex';

import ProgressBar, { ProgressBarSymbol } from '../console/progressBar.js';
import Constants from '../constants.js';
import ElasticSemaphore from '../elasticSemaphore.js';
import ArrayPoly from '../polyfill/arrayPoly.js';
import fsPoly from '../polyfill/fsPoly.js';
import DAT from '../types/dats/dat.js';
import Parent from '../types/dats/parent.js';
import ArchiveEntry from '../types/files/archives/archiveEntry.js';
import Zip from '../types/files/archives/zip.js';
import File from '../types/files/file.js';
import { ChecksumBitmask } from '../types/files/fileChecksums.js';
import Options from '../types/options.js';
import ReleaseCandidate from '../types/releaseCandidate.js';
import Module from './module.js';

export interface CandidateWriterResults {
  wrote: File[],
  moved: File[],
}

/**
 * Copy or move output ROM files, if applicable.
 *
 * This class may be run concurrently with other classes.
 */
export default class CandidateWriter extends Module {
  private static readonly THREAD_SEMAPHORE = new Semaphore(Number.MAX_SAFE_INTEGER);

  // WARN(cemmer): there is an undocumented semaphore max value that can be used, the full
  //  4,700,372,992 bytes of a DVD+R will cause runExclusive() to never run or return.
  private static readonly FILESIZE_SEMAPHORE = new ElasticSemaphore(
    Constants.MAX_READ_WRITE_CONCURRENT_KILOBYTES,
  );

  private readonly options: Options;

  private readonly filesQueuedForDeletion: File[] = [];

  constructor(options: Options, progressBar: ProgressBar) {
    super(progressBar, CandidateWriter.name);
    this.options = options;

    // This will be the same value globally, but we can't know the value at file import time
    if (options.getWriterThreads() < CandidateWriter.THREAD_SEMAPHORE.getValue()) {
      CandidateWriter.THREAD_SEMAPHORE.setValue(options.getWriterThreads());
    }
  }

  /**
   * Write & test candidates.
   */
  async write(
    dat: DAT,
    parentsToCandidates: Map<Parent, ReleaseCandidate[]>,
  ): Promise<CandidateWriterResults> {
    const writtenFiles = [...parentsToCandidates.values()]
      .flat()
      .flatMap((releaseCandidate) => releaseCandidate
        .getRomsWithFiles()
        .map((romWithFiles) => romWithFiles.getOutputFile()));

    if (parentsToCandidates.size === 0) {
      return {
        wrote: writtenFiles,
        moved: [],
      };
    }

    // Return early if we shouldn't write (are only reporting)
    if (!this.options.shouldWrite()) {
      return {
        wrote: writtenFiles,
        moved: [],
      };
    }

    // Filter to only the parents that actually have candidates (and therefore output)
    const parentsToWritableCandidates = new Map(
      [...parentsToCandidates.entries()]
        // The parent has candidates
        .filter(([, releaseCandidates]) => releaseCandidates.length)
        // At least some candidates have files
        .filter(([, releaseCandidates]) => releaseCandidates
          .some((releaseCandidate) => releaseCandidate.getRomsWithFiles().length)),
    );

    const totalCandidateCount = [...parentsToWritableCandidates.values()].flat().length;
    this.progressBar.logTrace(`${dat.getNameShort()}: writing ${totalCandidateCount.toLocaleString()} candidate${totalCandidateCount !== 1 ? 's' : ''}`);
    await this.progressBar.setSymbol(ProgressBarSymbol.WRITING);
    await this.progressBar.reset(parentsToWritableCandidates.size);

    await Promise.all([...parentsToWritableCandidates.entries()].map(
      async ([
        parent,
        releaseCandidates,
      ]) => CandidateWriter.THREAD_SEMAPHORE.runExclusive(async () => {
        await this.progressBar.incrementProgress();
        this.progressBar.logTrace(`${dat.getNameShort()}: ${parent.getName()} (parent): writing ${releaseCandidates.length.toLocaleString()} candidate${releaseCandidates.length !== 1 ? 's' : ''}`);

        for (const releaseCandidate of releaseCandidates) {
          await this.writeReleaseCandidate(dat, releaseCandidate);
        }

        this.progressBar.logTrace(`${dat.getNameShort()}: ${parent.getName()} (parent): done writing ${releaseCandidates.length.toLocaleString()} candidate${releaseCandidates.length !== 1 ? 's' : ''}`);
        await this.progressBar.incrementDone();
      }),
    ));

    this.progressBar.logTrace(`${dat.getNameShort()}: done writing ${totalCandidateCount.toLocaleString()} candidate${totalCandidateCount !== 1 ? 's' : ''}`);

    const writtenFilePaths = new Set(writtenFiles.map((writtenFile) => writtenFile.getFilePath()));
    const movedFiles = this.filesQueuedForDeletion
      // Files that were written should not be eligible for move deletion. This protects against
      // the same directory being used for both an input and output directory.
      .filter((fileQueued) => !writtenFilePaths.has(fileQueued.getFilePath()));
    return {
      wrote: writtenFiles,
      moved: movedFiles,
    };
  }

  private async writeReleaseCandidate(
    dat: DAT,
    releaseCandidate: ReleaseCandidate,
  ): Promise<void> {
    const writeNeeded = releaseCandidate.getRomsWithFiles()
      .some((romWithFiles) => !romWithFiles.getOutputFile().equals(romWithFiles.getInputFile()));
    if (!writeNeeded) {
      this.progressBar.logDebug(`${dat.getNameShort()}: ${releaseCandidate.getName()}: input and output files are the same, skipping`);
      return;
    }

    const totalKilobytes = releaseCandidate.getRomsWithFiles()
      .reduce((sum, romWithFiles) => sum + romWithFiles.getInputFile().getSize(), 0) / 1024;
    await CandidateWriter.FILESIZE_SEMAPHORE.runExclusive(async () => {
      const waitingMessage = `${releaseCandidate.getName()} ...`;
      this.progressBar.addWaitingMessage(waitingMessage);

      if (this.options.shouldLink()) {
        await this.writeLink(dat, releaseCandidate);
      } else {
        await this.writeZip(dat, releaseCandidate);
        await this.writeRaw(dat, releaseCandidate);
      }

      this.progressBar.removeWaitingMessage(waitingMessage);
    }, totalKilobytes);
  }

  private static async ensureOutputDirExists(outputFilePath: string): Promise<void> {
    const outputDir = path.dirname(outputFilePath);
    if (!await fsPoly.exists(outputDir)) {
      await fsPoly.mkdir(outputDir, { recursive: true });
    }
  }

  /**
   ***********************
   *
   *     Zip Writing     *
   *
   ***********************
   */

  private async writeZip(dat: DAT, releaseCandidate: ReleaseCandidate): Promise<void> {
    // Return no files if there are none to write
    const inputToOutputZipEntries = releaseCandidate.getRomsWithFiles()
      .filter((romWithFiles) => romWithFiles.getOutputFile() instanceof ArchiveEntry)
      .map((romWithFiles) => [
        romWithFiles.getInputFile(),
        romWithFiles.getOutputFile() as ArchiveEntry<Zip>,
      ]) satisfies [File, ArchiveEntry<Zip>][];
    if (inputToOutputZipEntries.length === 0) {
      this.progressBar.logTrace(`${dat.getNameShort()}: ${releaseCandidate.getName()}: no zip archives to write`);
      return;
    }

    // Prep the single output file
    const outputZip = inputToOutputZipEntries[0][1].getArchive();

    // If the output file already exists, see if we need to do anything
    if (await fsPoly.exists(outputZip.getFilePath())) {
      if (!this.options.getOverwrite() && !this.options.getOverwriteInvalid()) {
        this.progressBar.logDebug(`${dat.getNameShort()}: ${releaseCandidate.getName()}: ${outputZip.getFilePath()}: not overwriting existing zip file`);
        return;
      }

      if (this.options.getOverwriteInvalid()) {
        const existingTest = await this.testZipContents(
          dat,
          releaseCandidate,
          outputZip.getFilePath(),
          inputToOutputZipEntries.map(([, outputEntry]) => outputEntry),
        );
        if (!existingTest) {
          this.progressBar.logDebug(`${dat.getNameShort()}: ${releaseCandidate.getName()}: ${outputZip.getFilePath()}: not overwriting existing zip file, existing zip has the expected contents`);
          return;
        }
      }
    }

    if (!await this.writeZipFile(dat, releaseCandidate, outputZip, inputToOutputZipEntries)) {
      // It's expected that an error was already logged
      return;
    }

    if (this.options.shouldTest()) {
      const writtenTest = await this.testZipContents(
        dat,
        releaseCandidate,
        outputZip.getFilePath(),
        inputToOutputZipEntries.map((entry) => entry[1]),
      );
      if (writtenTest) {
        this.progressBar.logError(`${dat.getNameShort()}: ${releaseCandidate.getName()}: ${outputZip.getFilePath()}: written zip ${writtenTest}`);
        return;
      }
    }

    inputToOutputZipEntries.forEach(([inputRomFile]) => this.enqueueFileDeletion(inputRomFile));
  }

  private async testZipContents(
    dat: DAT,
    releaseCandidate: ReleaseCandidate,
    zipFilePath: string,
    expectedArchiveEntries: ArchiveEntry<Zip>[],
  ): Promise<string | undefined> {
    this.progressBar.logTrace(`${dat.getNameShort()}: ${releaseCandidate.getName()}: ${zipFilePath}: testing zip`);

    const expectedEntriesByPath = expectedArchiveEntries
      .reduce((map, entry) => {
        map.set(entry.getEntryPath(), entry);
        return map;
      }, new Map<string, ArchiveEntry<Zip>>());

    const checksumBitmask = expectedArchiveEntries.reduce(
      (bitmask, entry) => bitmask | entry.getChecksumBitmask(),
      ChecksumBitmask.CRC32,
    );

    let archiveEntries: ArchiveEntry<Zip>[];
    try {
<<<<<<< HEAD
      // TODO(cemmer): test with highest checksum available
      archiveEntries = await new Zip(zipFilePath).getArchiveEntries(ChecksumBitmask.CRC32);
=======
      archiveEntries = await new Zip(zipFilePath).getArchiveEntries(checksumBitmask);
>>>>>>> b548560d
    } catch (error) {
      return `failed to get archive contents: ${error}`;
    }

    const actualEntriesByPath = archiveEntries
      .reduce((map, entry) => {
        map.set(entry.getEntryPath(), entry);
        return map;
      }, new Map<string, ArchiveEntry<Zip>>());
    if (actualEntriesByPath.size !== expectedEntriesByPath.size) {
      return `has ${actualEntriesByPath.size.toLocaleString()} files, expected ${expectedEntriesByPath.size.toLocaleString()}`;
    }

    const entryPaths = [...expectedEntriesByPath.keys()];
    for (const entryPath of entryPaths) {
      const expectedFile = expectedEntriesByPath.get(entryPath) as ArchiveEntry<Zip>;

      // Check existence
      if (!actualEntriesByPath.has(entryPath)) {
        return `is missing the file ${entryPath}`;
      }

      // Check checksum
      if (expectedFile.getCrc32() === '00000000') {
        this.progressBar.logWarn(`${dat.getNameShort()}: ${releaseCandidate.getName()}: ${expectedFile.toString()}: can't test, expected CRC is unknown`);
        // eslint-disable-next-line no-continue
        continue;
      }
      const actualFile = actualEntriesByPath.get(entryPath) as ArchiveEntry<Zip>;
      if (actualFile.getSha1()
        && expectedFile.getSha1()
        && actualFile.getSha1() !== expectedFile.getSha1()
      ) {
        return `has the SHA1 ${actualFile.getSha1()}, expected ${expectedFile.getSha1()}`;
      }
      if (actualFile.getMd5()
        && expectedFile.getMd5()
        && actualFile.getMd5() !== expectedFile.getMd5()
      ) {
        return `has the MD5 ${actualFile.getMd5()}, expected ${expectedFile.getMd5()}`;
      }
      if (actualFile.getCrc32()
        && expectedFile.getCrc32()
        && actualFile.getCrc32() !== expectedFile.getCrc32()
      ) {
        return `has the CRC32 ${actualFile.getCrc32()}, expected ${expectedFile.getCrc32()}`;
      }

      // Check size
      if (!expectedFile.getSize()) {
        this.progressBar.logWarn(`${dat.getNameShort()}: ${releaseCandidate.getName()}: ${expectedFile.toString()}: can't test, expected size is unknown`);
        // eslint-disable-next-line no-continue
        continue;
      }
      if (actualFile.getSize() !== expectedFile.getSize()) {
        return `has the file ${entryPath} of size ${actualFile.getSize().toLocaleString()}B, expected ${expectedFile.getSize().toLocaleString()}B`;
      }
    }

    this.progressBar.logTrace(`${dat.getNameShort()}: ${releaseCandidate.getName()}: ${zipFilePath}: test passed`);
    return undefined;
  }

  private async writeZipFile(
    dat: DAT,
    releaseCandidate: ReleaseCandidate,
    outputZip: Zip,
    inputToOutputZipEntries: [File, ArchiveEntry<Zip>][],
  ): Promise<boolean> {
    this.progressBar.logInfo(`${dat.getNameShort()}: ${releaseCandidate.getName()}: creating zip archive '${outputZip.getFilePath()}' with the entries:\n${inputToOutputZipEntries.map(([input, output]) => `  '${input.toString()}' (${fsPoly.sizeReadable(input.getSize())}) -> '${output.getEntryPath()}'`).join('\n')}`);

    try {
      await CandidateWriter.ensureOutputDirExists(outputZip.getFilePath());
      await outputZip.createArchive(inputToOutputZipEntries);
    } catch (error) {
      this.progressBar.logError(`${dat.getNameShort()}: ${releaseCandidate.getName()}: ${outputZip.getFilePath()}: failed to create zip: ${error}`);
      return false;
    }

    this.progressBar.logTrace(`${dat.getNameShort()}: ${releaseCandidate.getName()}: ${outputZip.getFilePath()}: wrote ${inputToOutputZipEntries.length.toLocaleString()} archive entr${inputToOutputZipEntries.length !== 1 ? 'ies' : 'y'}`);
    return true;
  }

  /**
   ***********************
   *
   *     Raw Writing     *
   *
   ***********************
   */

  private async writeRaw(dat: DAT, releaseCandidate: ReleaseCandidate): Promise<void> {
    const inputToOutputEntries = releaseCandidate.getRomsWithFiles()
      .filter((romWithFiles) => !(romWithFiles.getOutputFile() instanceof ArchiveEntry))
      .map((romWithFiles) => [romWithFiles.getInputFile(), romWithFiles.getOutputFile()]);

    // Return no files if there are none to write
    if (inputToOutputEntries.length === 0) {
      // TODO(cemmer): unit test
      this.progressBar.logTrace(`${dat.getNameShort()}: ${releaseCandidate.getName()}: no raw files to write`);
      return;
    }

    // De-duplicate based on the output file. Raw copying archives will produce the same
    //  input->output for every ROM.
    const uniqueInputToOutputEntries = inputToOutputEntries
      .filter(ArrayPoly.filterUniqueMapped(([, outputRomFile]) => outputRomFile.toString()));

    const totalBytes = uniqueInputToOutputEntries
      .flatMap(([, outputFile]) => outputFile)
      .reduce((sum, file) => sum + file.getSize(), 0);
    this.progressBar.logTrace(`${dat.getNameShort()}: ${releaseCandidate.getName()}: writing ${fsPoly.sizeReadable(totalBytes)} of ${uniqueInputToOutputEntries.length.toLocaleString()} file${uniqueInputToOutputEntries.length !== 1 ? 's' : ''}`);

    for (const [inputRomFile, outputRomFile] of uniqueInputToOutputEntries) {
      await this.writeRawSingle(dat, releaseCandidate, inputRomFile, outputRomFile);
    }
  }

  private async writeRawSingle(
    dat: DAT,
    releaseCandidate: ReleaseCandidate,
    inputRomFile: File,
    outputRomFile: File,
  ): Promise<void> {
    // Input and output are the exact same, do nothing
    if (outputRomFile.equals(inputRomFile)) {
      this.progressBar.logDebug(`${dat.getNameShort()}: ${releaseCandidate.getName()}: ${outputRomFile}: input and output file is the same, skipping`);
      return;
    }

    const outputFilePath = outputRomFile.getFilePath();

    // If the output file already exists, see if we need to do anything
    if (!this.options.getOverwrite() && await fsPoly.exists(outputFilePath)) {
      if (!this.options.getOverwrite() && !this.options.getOverwriteInvalid()) {
        this.progressBar.logDebug(`${dat.getNameShort()}: ${releaseCandidate.getName()}: ${outputFilePath}: not overwriting existing file`);
        return;
      }

      if (this.options.getOverwriteInvalid()) {
        const existingTest = await this.testWrittenRaw(
          dat,
          releaseCandidate,
          outputFilePath,
          outputRomFile,
        );
        if (!existingTest) {
          this.progressBar.logDebug(`${dat.getNameShort()}: ${releaseCandidate.getName()}: ${outputFilePath}: not overwriting existing file, existing file is what was expected`);
          return;
        }
      }
    }

    if (!await this.writeRawFile(dat, releaseCandidate, inputRomFile, outputFilePath)) {
      // It's expected that an error was already logged
      return;
    }
    if (this.options.shouldTest()) {
      const writtenTest = await this.testWrittenRaw(
        dat,
        releaseCandidate,
        outputFilePath,
        outputRomFile,
      );
      if (writtenTest) {
        this.progressBar.logError(`${dat.getNameShort()}: ${releaseCandidate.getName()}: ${outputFilePath}: written file ${writtenTest}`);
        return;
      }
    }
    this.enqueueFileDeletion(inputRomFile);
  }

  private async writeRawFile(
    dat: DAT,
    releaseCandidate: ReleaseCandidate,
    inputRomFile: File,
    outputFilePath: string,
  ): Promise<boolean> {
    this.progressBar.logInfo(`${dat.getNameShort()}: ${releaseCandidate.getName()}: copying file '${inputRomFile.toString()}' (${fsPoly.sizeReadable(inputRomFile.getSize())}) -> '${outputFilePath}'`);

    try {
      await CandidateWriter.ensureOutputDirExists(outputFilePath);
      const tempRawFile = await fsPoly.mktemp(outputFilePath);
      await inputRomFile.extractAndPatchToFile(tempRawFile);
      await fsPoly.mv(tempRawFile, outputFilePath);
      return true;
    } catch (error) {
      this.progressBar.logError(`${dat.getNameShort()}: ${releaseCandidate.getName()}: ${outputFilePath}: failed to copy from ${inputRomFile.toString()}: ${error}`);
      return false;
    }
  }

  private async testWrittenRaw(
    dat: DAT,
    releaseCandidate: ReleaseCandidate,
    outputFilePath: string,
    expectedFile: File,
  ): Promise<string | undefined> {
    this.progressBar.logTrace(`${dat.getNameShort()}: ${releaseCandidate.getName()}: ${outputFilePath}: testing raw file`);

    // Check checksum
    if (expectedFile.getCrc32() === '00000000') {
      this.progressBar.logWarn(`${dat.getNameShort()}: ${releaseCandidate.getName()}: ${outputFilePath}: can't test, expected CRC is unknown`);
      return undefined;
    }
<<<<<<< HEAD
    // TODO(cemmer): test with highest checksum available
    const actualFile = await File.fileOf({ filePath: outputFilePath });
    if (actualFile.getCrc32() !== expectedFile.getCrc32()) {
      return `has the CRC ${actualFile.getCrc32()}, expected ${expectedFile.getCrc32()}`;
=======
    const actualFile = await File.fileOf(
      { filePath: outputFilePath },
      expectedFile.getChecksumBitmask(),
    );
    if (actualFile.getSha1() && actualFile.getSha1() !== expectedFile.getSha1()) {
      return `has the SHA1 ${actualFile.getSha1()}, expected ${expectedFile.getSha1()}`;
    }
    if (actualFile.getMd5() && actualFile.getMd5() !== expectedFile.getMd5()) {
      return `has the MD5 ${actualFile.getMd5()}, expected ${expectedFile.getMd5()}`;
    }
    if (actualFile.getCrc32() && actualFile.getCrc32() !== expectedFile.getCrc32()) {
      return `has the CRC32 ${actualFile.getCrc32()}, expected ${expectedFile.getCrc32()}`;
>>>>>>> b548560d
    }

    // Check size
    if (!expectedFile.getSize()) {
      this.progressBar.logWarn(`${dat.getNameShort()}: ${releaseCandidate.getName()}: ${outputFilePath}: can't test, expected size is unknown`);
      return undefined;
    }
    if (actualFile.getSize() !== expectedFile.getSize()) {
      return `is of size ${actualFile.getSize().toLocaleString()}B, expected ${expectedFile.getSize().toLocaleString()}B`;
    }

    this.progressBar.logTrace(`${dat.getNameShort()}: ${releaseCandidate.getName()}: ${outputFilePath}: test passed`);
    return undefined;
  }

  // Input files may be needed for multiple output files, such as an archive with hundreds of ROMs
  //  in it. That means we need to "move" (delete) files at the very end after all DATs have
  //  finished writing.
  private enqueueFileDeletion(inputRomFile: File): void {
    if (!this.options.shouldMove()) {
      return;
    }
    this.filesQueuedForDeletion.push(inputRomFile);
  }

  /**
   ************************
   *
   *     Link Writing     *
   *
   ************************
   */

  private async writeLink(dat: DAT, releaseCandidate: ReleaseCandidate): Promise<void> {
    const inputToOutputEntries = releaseCandidate.getRomsWithFiles();

    for (const inputToOutputEntry of inputToOutputEntries) {
      const inputRomFile = inputToOutputEntry.getInputFile();
      const outputRomFile = inputToOutputEntry.getOutputFile();
      await this.writeLinkSingle(dat, releaseCandidate, inputRomFile, outputRomFile);
    }
  }

  private async writeLinkSingle(
    dat: DAT,
    releaseCandidate: ReleaseCandidate,
    inputRomFile: File,
    outputRomFile: File,
  ): Promise<void> {
    // Input and output are the exact same, do nothing
    if (outputRomFile.equals(inputRomFile)) {
      this.progressBar.logDebug(`${dat.getNameShort()}: ${releaseCandidate.getName()}: ${outputRomFile}: input and output file is the same, skipping`);
      return;
    }

    const linkPath = outputRomFile.getFilePath();
    let targetPath = path.resolve(inputRomFile.getFilePath());
    if (this.options.getSymlink() && this.options.getSymlinkRelative()) {
      await CandidateWriter.ensureOutputDirExists(linkPath);
      targetPath = await fsPoly.symlinkRelativePath(targetPath, linkPath);
    }

    // If the output file already exists, see if we need to do anything
    if (await fsPoly.exists(linkPath)) {
      if (!this.options.getOverwrite() && !this.options.getOverwriteInvalid()) {
        this.progressBar.logDebug(`${dat.getNameShort()}: ${releaseCandidate.getName()}: ${linkPath}: not overwriting existing file`);
        return;
      }

      if (this.options.getOverwriteInvalid()) {
        let existingTest;
        if (this.options.getSymlink()) {
          existingTest = await CandidateWriter.testWrittenSymlink(linkPath, targetPath);
        } else {
          existingTest = await CandidateWriter.testWrittenHardlink(
            linkPath,
            inputRomFile.getFilePath(),
          );
        }
        if (!existingTest) {
          this.progressBar.logDebug(`${dat.getNameShort()}: ${releaseCandidate.getName()}: ${linkPath}: not overwriting existing link, existing link is what was expected`);
          return;
        }
      }

      await fsPoly.rm(linkPath, { force: true });
    }

    try {
      await CandidateWriter.ensureOutputDirExists(linkPath);
      if (this.options.getSymlink()) {
        this.progressBar.logInfo(`${dat.getNameShort()}: ${releaseCandidate.getName()}: creating symlink '${targetPath}' -> '${linkPath}'`);
        await fsPoly.symlink(targetPath, linkPath);
      } else {
        this.progressBar.logInfo(`${dat.getNameShort()}: ${releaseCandidate.getName()}: creating hard link '${targetPath}' -> '${linkPath}'`);
        await fsPoly.hardlink(targetPath, linkPath);
      }
    } catch (error) {
      this.progressBar.logError(`${dat.getNameShort()}: ${releaseCandidate.getName()}: ${linkPath}: failed to link from ${targetPath}: ${error}`);
      return;
    }

    if (this.options.shouldTest()) {
      let writtenTest;
      if (this.options.getSymlink()) {
        writtenTest = await CandidateWriter.testWrittenSymlink(linkPath, targetPath);
      } else {
        writtenTest = await CandidateWriter.testWrittenHardlink(
          linkPath,
          inputRomFile.getFilePath(),
        );
      }
      if (writtenTest) {
        this.progressBar.logError(`${dat.getNameShort()}: ${releaseCandidate.getName()} ${linkPath}: written link ${writtenTest}`);
      }
    }
  }

  private static async testWrittenSymlink(
    linkPath: string,
    expectedTargetPath: string,
  ): Promise<string | undefined> {
    if (!await fsPoly.exists(linkPath)) {
      return 'doesn\'t exist';
    }

    if (!await fsPoly.isSymlink(linkPath)) {
      return 'is not a symlink';
    }

    const existingSourcePath = await fsPoly.readlink(linkPath);
    if (path.normalize(existingSourcePath) !== path.normalize(expectedTargetPath)) {
      return `has the target path '${existingSourcePath}', expected '${expectedTargetPath}`;
    }

    if (!await fsPoly.exists(await fsPoly.readlinkResolved(linkPath))) {
      return `has the target path '${existingSourcePath}' which doesn't exist`;
    }

    return undefined;
  }

  private static async testWrittenHardlink(
    linkPath: string,
    inputRomPath: string,
  ): Promise<string | undefined> {
    if (!await fsPoly.exists(linkPath)) {
      return 'doesn\'t exist';
    }

    const targetInode = await fsPoly.inode(linkPath);
    const sourceInode = await fsPoly.inode(inputRomPath);
    if (targetInode !== sourceInode) {
      return `references a different file than '${inputRomPath}'`;
    }

    return undefined;
  }
}<|MERGE_RESOLUTION|>--- conflicted
+++ resolved
@@ -245,12 +245,7 @@
 
     let archiveEntries: ArchiveEntry<Zip>[];
     try {
-<<<<<<< HEAD
-      // TODO(cemmer): test with highest checksum available
-      archiveEntries = await new Zip(zipFilePath).getArchiveEntries(ChecksumBitmask.CRC32);
-=======
       archiveEntries = await new Zip(zipFilePath).getArchiveEntries(checksumBitmask);
->>>>>>> b548560d
     } catch (error) {
       return `failed to get archive contents: ${error}`;
     }
@@ -456,12 +451,6 @@
       this.progressBar.logWarn(`${dat.getNameShort()}: ${releaseCandidate.getName()}: ${outputFilePath}: can't test, expected CRC is unknown`);
       return undefined;
     }
-<<<<<<< HEAD
-    // TODO(cemmer): test with highest checksum available
-    const actualFile = await File.fileOf({ filePath: outputFilePath });
-    if (actualFile.getCrc32() !== expectedFile.getCrc32()) {
-      return `has the CRC ${actualFile.getCrc32()}, expected ${expectedFile.getCrc32()}`;
-=======
     const actualFile = await File.fileOf(
       { filePath: outputFilePath },
       expectedFile.getChecksumBitmask(),
@@ -474,7 +463,6 @@
     }
     if (actualFile.getCrc32() && actualFile.getCrc32() !== expectedFile.getCrc32()) {
       return `has the CRC32 ${actualFile.getCrc32()}, expected ${expectedFile.getCrc32()}`;
->>>>>>> b548560d
     }
 
     // Check size
