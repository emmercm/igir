import path from 'node:path';

import { Semaphore } from 'async-mutex';

import ProgressBar, { ProgressBarSymbol } from '../console/progressBar.js';
import Constants from '../constants.js';
import ElasticSemaphore from '../elasticSemaphore.js';
import fsPoly from '../polyfill/fsPoly.js';
import DAT from '../types/dats/dat.js';
import Parent from '../types/dats/parent.js';
import ArchiveEntry from '../types/files/archives/archiveEntry.js';
import Zip from '../types/files/archives/zip.js';
import File from '../types/files/file.js';
<<<<<<< HEAD
import { ChecksumBitmask } from '../types/files/fileChecksums.js';
import DAT from '../types/logiqx/dat.js';
import Parent from '../types/logiqx/parent.js';
=======
>>>>>>> 1821e5bc
import Options from '../types/options.js';
import ReleaseCandidate from '../types/releaseCandidate.js';
import Module from './module.js';

/**
 * Copy or move output ROM files, if applicable.
 *
 * This class may be run concurrently with other classes.
 */
export default class CandidateWriter extends Module {
  private static readonly THREAD_SEMAPHORE = new Semaphore(Number.MAX_SAFE_INTEGER);

  // WARN(cemmer): there is an undocumented semaphore max value that can be used, the full
  //  4,700,372,992 bytes of a DVD+R will cause runExclusive() to never run or return.
  private static readonly FILESIZE_SEMAPHORE = new ElasticSemaphore(
    Constants.MAX_READ_WRITE_CONCURRENT_KILOBYTES,
  );

  private readonly options: Options;

  private readonly filesQueuedForDeletion: File[] = [];

  constructor(options: Options, progressBar: ProgressBar) {
    super(progressBar, CandidateWriter.name);
    this.options = options;

    // This will be the same value globally, but we can't know the value at file import time
    if (options.getWriterThreads() < CandidateWriter.THREAD_SEMAPHORE.getValue()) {
      CandidateWriter.THREAD_SEMAPHORE.setValue(options.getWriterThreads());
    }
  }

  /**
   * Write & test candidates.
   */
  async write(
    dat: DAT,
    parentsToCandidates: Map<Parent, ReleaseCandidate[]>,
  ): Promise<File[]> {
    if (!parentsToCandidates.size) {
      return [];
    }

    // Return early if we shouldn't write (are only reporting)
    if (!this.options.shouldWrite()) {
      return [];
    }

    // Filter to only the parents that actually have candidates (and therefore output)
    const parentsToWritableCandidates = new Map(
      [...parentsToCandidates.entries()]
        // The parent has candidates
        .filter(([, releaseCandidates]) => releaseCandidates.length)
        // At least some candidates have files
        .filter(([, releaseCandidates]) => releaseCandidates
          .some((releaseCandidate) => releaseCandidate.getRomsWithFiles().length)),
    );

    const totalCandidateCount = [...parentsToWritableCandidates.values()].flatMap((c) => c).length;
    this.progressBar.logInfo(`${dat.getNameShort()}: writing ${totalCandidateCount.toLocaleString()} candidate${totalCandidateCount !== 1 ? 's' : ''}`);
    await this.progressBar.setSymbol(ProgressBarSymbol.WRITING);
    await this.progressBar.reset(parentsToWritableCandidates.size);

    await Promise.all([...parentsToWritableCandidates.entries()].map(
      async ([
        parent,
        releaseCandidates,
      ]) => CandidateWriter.THREAD_SEMAPHORE.runExclusive(async () => {
        await this.progressBar.incrementProgress();
        this.progressBar.logTrace(`${dat.getNameShort()}: ${parent.getName()}: writing ${releaseCandidates.length.toLocaleString()} candidate${releaseCandidates.length !== 1 ? 's' : ''}`);

        for (let i = 0; i < releaseCandidates.length; i += 1) {
          const releaseCandidate = releaseCandidates[i];
          await this.writeReleaseCandidate(dat, releaseCandidate);
        }

        this.progressBar.logTrace(`${dat.getNameShort()}: ${parent.getName()}: done writing ${releaseCandidates.length.toLocaleString()} candidate${releaseCandidates.length !== 1 ? 's' : ''}`);
        await this.progressBar.incrementDone();
      }),
    ));

    this.progressBar.logInfo(`${dat.getNameShort()}: done writing ${totalCandidateCount.toLocaleString()} candidate${totalCandidateCount !== 1 ? 's' : ''}`);

    return this.filesQueuedForDeletion;
  }

  private async writeReleaseCandidate(
    dat: DAT,
    releaseCandidate: ReleaseCandidate,
  ): Promise<void> {
    const writeNeeded = releaseCandidate.getRomsWithFiles()
      .filter((romWithFiles) => !romWithFiles.getOutputFile().equals(romWithFiles.getInputFile()))
      .some((notEq) => notEq);
    if (!writeNeeded) {
      this.progressBar.logTrace(`${dat.getNameShort()}: ${releaseCandidate.getName()}: input and output files are the same, skipping`);
      return;
    }

    const totalKilobytes = releaseCandidate.getRomsWithFiles()
      .reduce((sum, romWithFiles) => sum + romWithFiles.getInputFile().getSize(), 0) / 1024;
    await CandidateWriter.FILESIZE_SEMAPHORE.runExclusive(async () => {
      const waitingMessage = `${releaseCandidate.getName()} ...`;
      this.progressBar.addWaitingMessage(waitingMessage);

      if (this.options.shouldSymlink()) {
        await this.writeSymlink(dat, releaseCandidate);
      } else {
        await this.writeZip(dat, releaseCandidate);
        await this.writeRaw(dat, releaseCandidate);
      }

      this.progressBar.removeWaitingMessage(waitingMessage);
    }, totalKilobytes);
  }

  private static async ensureOutputDirExists(outputFilePath: string): Promise<void> {
    const outputDir = path.dirname(outputFilePath);
    if (!await fsPoly.exists(outputDir)) {
      await fsPoly.mkdir(outputDir, { recursive: true });
    }
  }

  /**
   ***********************
   *
   *     Zip Writing     *
   *
   ***********************
   */

  private async writeZip(dat: DAT, releaseCandidate: ReleaseCandidate): Promise<void> {
    // Return no files if there are none to write
    const inputToOutputZipEntries = releaseCandidate.getRomsWithFiles()
      .filter((romWithFiles) => romWithFiles.getOutputFile() instanceof ArchiveEntry)
      .map((romWithFiles) => [
        romWithFiles.getInputFile(),
        romWithFiles.getOutputFile() as ArchiveEntry<Zip>,
      ]) satisfies [File, ArchiveEntry<Zip>][];
    if (!inputToOutputZipEntries.length) {
      this.progressBar.logTrace(`${dat.getNameShort()}: ${releaseCandidate.getName()}: no zip archives to write`);
      return;
    }

    // Prep the single output file
    const outputZip = inputToOutputZipEntries[0][1].getArchive();

    // If the output file already exists, see if we need to do anything
    if (await fsPoly.exists(outputZip.getFilePath())) {
      if (!this.options.getOverwrite() && !this.options.getOverwriteInvalid()) {
        this.progressBar.logTrace(`${dat.getNameShort()}: ${outputZip.getFilePath()}: not overwriting existing zip`);
        return;
      }

      if (this.options.getOverwriteInvalid()) {
        const existingTest = await this.testZipContents(
          dat,
          outputZip.getFilePath(),
          inputToOutputZipEntries.map((entry) => entry[1]),
        );
        if (!existingTest) {
          this.progressBar.logTrace(`${dat.getNameShort()}: ${outputZip.getFilePath()}: not overwriting existing zip, existing zip has the expected contents`);
          return;
        }
      }
    }

    if (!await this.writeZipFile(dat, outputZip, inputToOutputZipEntries)) {
      // It's expected that an error was already logged
      return;
    }

    if (this.options.shouldTest()) {
      const writtenTest = await this.testZipContents(
        dat,
        outputZip.getFilePath(),
        inputToOutputZipEntries.map((entry) => entry[1]),
      );
      if (writtenTest) {
        this.progressBar.logError(`${dat.getNameShort()}: ${outputZip.getFilePath()}: written zip ${writtenTest}`);
        return;
      }
    }

    inputToOutputZipEntries.forEach(([inputRomFile]) => this.enqueueFileDeletion(inputRomFile));
  }

  private async testZipContents(
    dat: DAT,
    zipFilePath: string,
    expectedArchiveEntries: ArchiveEntry<Zip>[],
  ): Promise<string | undefined> {
    this.progressBar.logTrace(`${dat.getNameShort()}: ${zipFilePath}: testing zip`);

    const expectedEntriesByPath = expectedArchiveEntries
      .reduce((map, entry) => {
        map.set(entry.getEntryPath(), entry);
        return map;
      }, new Map<string, ArchiveEntry<Zip>>());

    let archiveEntries: ArchiveEntry<Zip>[];
    try {
<<<<<<< HEAD
      archiveEntries = await outputZip.getArchiveEntries(ChecksumBitmask.CRC32);
=======
      archiveEntries = await new Zip(zipFilePath).getArchiveEntries();
>>>>>>> 1821e5bc
    } catch (e) {
      return `failed to get archive contents: ${e}`;
    }

    const actualEntriesByPath = archiveEntries
      .reduce((map, entry) => {
        map.set(entry.getEntryPath(), entry);
        return map;
      }, new Map<string, ArchiveEntry<Zip>>());

    if (actualEntriesByPath.size !== expectedEntriesByPath.size) {
      return `has ${actualEntriesByPath.size.toLocaleString()} files, expected ${expectedEntriesByPath.size.toLocaleString()}`;
    }

    const entryPaths = [...expectedEntriesByPath.keys()];
    for (let i = 0; i < entryPaths.length; i += 1) {
      const entryPath = entryPaths[i];
      const expectedFile = expectedEntriesByPath.get(entryPath) as ArchiveEntry<Zip>;

      // Check existence
      if (!actualEntriesByPath.has(entryPath)) {
        return `is missing the file ${entryPath}`;
      }

      // Check checksum
      if (expectedFile.getCrc32() === '00000000') {
        this.progressBar.logWarn(`${dat.getNameShort()}: ${expectedFile.toString()}: can't test, expected CRC is unknown`);
        // eslint-disable-next-line no-continue
        continue;
      }
      const actualFile = actualEntriesByPath.get(entryPath) as ArchiveEntry<Zip>;
      if (actualFile.getCrc32() !== expectedFile.getCrc32()) {
        return `has the file ${entryPath} with the CRC ${actualFile.getCrc32()}, expected ${expectedFile.getCrc32()}`;
      }

      // Check size
      if (!expectedFile.getSize()) {
        this.progressBar.logWarn(`${dat.getNameShort()}: ${expectedFile.toString()}: can't test, expected size is unknown`);
        // eslint-disable-next-line no-continue
        continue;
      }
      if (actualFile.getSize() !== expectedFile.getSize()) {
        return `has the file ${entryPath} of size ${actualFile.getSize().toLocaleString()}B, expected ${expectedFile.getSize().toLocaleString()}B`;
      }
    }

    this.progressBar.logTrace(`${dat.getNameShort()}: ${zipFilePath}: test passed`);
    return undefined;
  }

  private async writeZipFile(
    dat: DAT,
    outputZip: Zip,
    inputToOutputZipEntries: [File, ArchiveEntry<Zip>][],
  ): Promise<boolean> {
    this.progressBar.logTrace(`${dat.getNameShort()}: ${outputZip.getFilePath()}: writing ${inputToOutputZipEntries.length.toLocaleString()} archive entr${inputToOutputZipEntries.length !== 1 ? 'ies' : 'y'} ...`);

    try {
      await CandidateWriter.ensureOutputDirExists(outputZip.getFilePath());
      await outputZip.createArchive(this.options, dat, inputToOutputZipEntries);
    } catch (e) {
      this.progressBar.logError(`${dat.getNameShort()}: ${outputZip.getFilePath()}: failed to create zip: ${e}`);
      return false;
    }

    this.progressBar.logTrace(`${dat.getNameShort()}: ${outputZip.getFilePath()}: wrote ${inputToOutputZipEntries.length.toLocaleString()} archive entr${inputToOutputZipEntries.length !== 1 ? 'ies' : 'y'}`);
    return true;
  }

  /**
   ***********************
   *
   *     Raw Writing     *
   *
   ***********************
   */

  private async writeRaw(dat: DAT, releaseCandidate: ReleaseCandidate): Promise<void> {
    const inputToOutputEntries = releaseCandidate.getRomsWithFiles()
      .filter((romWithFiles) => !(romWithFiles.getOutputFile() instanceof ArchiveEntry))
      .map((romWithFiles) => [romWithFiles.getInputFile(), romWithFiles.getOutputFile()]);

    // Return no files if there are none to write
    if (!inputToOutputEntries.length) {
      // TODO(cemmer): unit test
      this.progressBar.logTrace(`${dat.getNameShort()}: ${releaseCandidate.getName()}: no raw files to write`);
      return;
    }

    // De-duplicate based on the output file. Raw copying archives will produce the same
    //  input->output for every ROM.
    const outputRomFiles = inputToOutputEntries
      .map(([, outputRomFile]) => outputRomFile.toString());
    const uniqueInputToOutputEntries = inputToOutputEntries
      .filter((_, idx) => outputRomFiles.indexOf(outputRomFiles[idx]) === idx);

    const totalBytes = uniqueInputToOutputEntries
      .flatMap(([, outputFile]) => outputFile)
      .reduce((sum, file) => sum + file.getSize(), 0);
    this.progressBar.logTrace(`${dat.getNameShort()}: ${releaseCandidate.getName()}: writing ${fsPoly.sizeReadable(totalBytes)} of ${uniqueInputToOutputEntries.length.toLocaleString()} file${uniqueInputToOutputEntries.length !== 1 ? 's' : ''}`);

    for (let i = 0; i < uniqueInputToOutputEntries.length; i += 1) {
      const [inputRomFile, outputRomFile] = uniqueInputToOutputEntries[i];
      await this.writeRawSingle(dat, releaseCandidate, inputRomFile, outputRomFile);
    }
  }

  private async writeRawSingle(
    dat: DAT,
    releaseCandidate: ReleaseCandidate,
    inputRomFile: File,
    outputRomFile: File,
  ): Promise<void> {
    // Input and output are the exact same, do nothing
    if (outputRomFile.equals(inputRomFile)) {
      this.progressBar.logTrace(`${dat.getNameShort()}: ${releaseCandidate.getName()}: same file, skipping: ${outputRomFile}`);
      return;
    }

    const outputFilePath = outputRomFile.getFilePath();

    // If the output file already exists, see if we need to do anything
    if (!this.options.getOverwrite() && await fsPoly.exists(outputFilePath)) {
      if (!this.options.getOverwrite() && !this.options.getOverwriteInvalid()) {
        this.progressBar.logTrace(`${dat.getNameShort()}: ${releaseCandidate.getName()}: not overwriting existing file: ${outputFilePath}`);
        return;
      }

      if (this.options.getOverwriteInvalid()) {
        const existingTest = await this.testWrittenRaw(dat, outputFilePath, outputRomFile);
        if (!existingTest) {
          this.progressBar.logTrace(`${dat.getNameShort()}: ${releaseCandidate.getName()}: not overwriting existing file, existing file is what was expected: ${outputFilePath}`);
          return;
        }
      }
    }

    if (!await this.writeRawFile(dat, inputRomFile, outputFilePath)) {
      // It's expected that an error was already logged
      return;
    }
    if (this.options.shouldTest()) {
      const writtenTest = await this.testWrittenRaw(dat, outputFilePath, outputRomFile);
      if (writtenTest) {
        this.progressBar.logError(`${dat.getNameShort()}: ${releaseCandidate.getName()}: written file ${writtenTest}: ${outputFilePath}`);
        return;
      }
    }
    this.enqueueFileDeletion(inputRomFile);
  }

  private async writeRawFile(
    dat: DAT,
    inputRomFile: File,
    outputFilePath: string,
  ): Promise<boolean> {
    const removeHeader = this.options.canRemoveHeader(
      dat,
      path.extname(inputRomFile.getExtractedFilePath()),
    );

    this.progressBar.logTrace(`${dat.getNameShort()}: ${inputRomFile.toString()} writing to ${outputFilePath}`);

    try {
      await CandidateWriter.ensureOutputDirExists(outputFilePath);
      const tempRawFile = await fsPoly.mktemp(outputFilePath);
      await inputRomFile.extractAndPatchToFile(tempRawFile, removeHeader);
      await fsPoly.mv(tempRawFile, outputFilePath);
      return true;
    } catch (e) {
      this.progressBar.logError(`${dat.getNameShort()}: ${inputRomFile.toString()}: failed to copy to ${outputFilePath}: ${e}`);
      return false;
    }
  }

  private async testWrittenRaw(
    dat: DAT,
    outputFilePath: string,
    expectedFile: File,
  ): Promise<string | undefined> {
    this.progressBar.logTrace(`${dat.getNameShort()}: ${outputFilePath}: testing raw`);

    // Check checksum
    if (expectedFile.getCrc32() === '00000000') {
      this.progressBar.logWarn(`${dat.getNameShort()}: ${outputFilePath}: can't test, expected CRC is unknown`);
      return undefined;
    }
    const actualFile = await File.fileOf(outputFilePath);
    if (actualFile.getCrc32() !== expectedFile.getCrc32()) {
      return `has the CRC ${actualFile.getCrc32()}, expected ${expectedFile.getCrc32()}`;
    }

    // Check size
    if (!expectedFile.getSize()) {
      this.progressBar.logWarn(`${dat.getNameShort()}: ${outputFilePath}: can't test, expected size is unknown`);
      return undefined;
    }
    if (actualFile.getSize() !== expectedFile.getSize()) {
      return `is of size ${actualFile.getSize().toLocaleString()}B, expected ${expectedFile.getSize().toLocaleString()}B`;
    }

    this.progressBar.logTrace(`${dat.getNameShort()}: ${outputFilePath}: test passed`);
    return undefined;
  }

  // Input files may be needed for multiple output files, such as an archive with hundreds of ROMs
  //  in it. That means we need to "move" (delete) files at the very end after all DATs have
  //  finished writing.
  private enqueueFileDeletion(inputRomFile: File): void {
    if (!this.options.shouldMove()) {
      return;
    }
    this.filesQueuedForDeletion.push(inputRomFile);
  }

  /**
   ***************************
   *
   *     Symlink Writing     *
   *
   ***************************
   */

  private async writeSymlink(dat: DAT, releaseCandidate: ReleaseCandidate): Promise<void> {
    const inputToOutputEntries = releaseCandidate.getRomsWithFiles();

    for (let i = 0; i < inputToOutputEntries.length; i += 1) {
      const inputRomFile = inputToOutputEntries[i].getInputFile();
      const outputRomFile = inputToOutputEntries[i].getOutputFile();
      await this.writeSymlinkSingle(dat, inputRomFile, outputRomFile);
    }
  }

  private async writeSymlinkSingle(
    dat: DAT,
    inputRomFile: File,
    outputRomFile: File,
  ): Promise<void> {
    // Input and output are the exact same, do nothing
    if (outputRomFile.equals(inputRomFile)) {
      this.progressBar.logTrace(`${dat.getNameShort()}: ${outputRomFile}: same file, skipping`);
      return;
    }

    const targetPath = outputRomFile.getFilePath();
    let sourcePath = path.resolve(inputRomFile.getFilePath());
    if (this.options.getSymlinkRelative()) {
      sourcePath = path.relative(path.dirname(targetPath), sourcePath);
    }

    // If the output file already exists, see if we need to do anything
    if (await fsPoly.exists(targetPath)) {
      if (!this.options.getOverwrite() && !this.options.getOverwriteInvalid()) {
        this.progressBar.logTrace(`${dat.getNameShort()}: ${targetPath}: not overwriting existing file`);
        return;
      }

      if (this.options.getOverwriteInvalid()) {
        const existingTest = await CandidateWriter.testWrittenSymlink(targetPath, sourcePath);
        if (!existingTest) {
          this.progressBar.logTrace(`${dat.getNameShort()}: ${targetPath}: not overwriting existing symlink, existing symlink is what was expected`);
          return;
        }
      }

      await fsPoly.rm(targetPath, { force: true });
    }

    try {
      await CandidateWriter.ensureOutputDirExists(targetPath);
      await fsPoly.symlink(sourcePath, targetPath);
    } catch (e) {
      this.progressBar.logError(`${dat.getNameShort()}: ${inputRomFile.toString()}: failed to symlink ${sourcePath} to ${targetPath}: ${e}`);
      return;
    }

    if (this.options.shouldTest()) {
      const writtenTest = await CandidateWriter.testWrittenSymlink(targetPath, sourcePath);
      if (writtenTest) {
        this.progressBar.logError(`${dat.getNameShort()}: ${targetPath}: written symlink ${writtenTest}`);
      }
    }
  }

  private static async testWrittenSymlink(
    targetPath: string,
    expectedSourcePath: string,
  ): Promise<string | undefined> {
    const existingSourcePath = await fsPoly.readlink(targetPath);
    if (path.normalize(existingSourcePath) !== path.normalize(expectedSourcePath)) {
      return `has the source path '${existingSourcePath}', expected '${expectedSourcePath}`;
    }

    return undefined;
  }
}<|MERGE_RESOLUTION|>--- conflicted
+++ resolved
@@ -11,12 +11,7 @@
 import ArchiveEntry from '../types/files/archives/archiveEntry.js';
 import Zip from '../types/files/archives/zip.js';
 import File from '../types/files/file.js';
-<<<<<<< HEAD
 import { ChecksumBitmask } from '../types/files/fileChecksums.js';
-import DAT from '../types/logiqx/dat.js';
-import Parent from '../types/logiqx/parent.js';
-=======
->>>>>>> 1821e5bc
 import Options from '../types/options.js';
 import ReleaseCandidate from '../types/releaseCandidate.js';
 import Module from './module.js';
@@ -218,11 +213,7 @@
 
     let archiveEntries: ArchiveEntry<Zip>[];
     try {
-<<<<<<< HEAD
-      archiveEntries = await outputZip.getArchiveEntries(ChecksumBitmask.CRC32);
-=======
-      archiveEntries = await new Zip(zipFilePath).getArchiveEntries();
->>>>>>> 1821e5bc
+      archiveEntries = await new Zip(zipFilePath).getArchiveEntries(ChecksumBitmask.CRC32);
     } catch (e) {
       return `failed to get archive contents: ${e}`;
     }
