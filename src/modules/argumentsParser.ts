--- conflicted
+++ resolved
@@ -95,7 +95,6 @@
           yargsObj.command(command, description, (yargsSubObj) => addCommands(yargsSubObj));
         });
 
-<<<<<<< HEAD
       if (existingCommands.length) {
         // Only register the check function once
         return yargsObj;
@@ -114,32 +113,11 @@
           const archiveCommands = ['symlink', 'extract', 'zip'].filter((command) => checkArgv._.indexOf(command) !== -1);
           if (archiveCommands.length > 1) {
             throw new Error(`Incompatible commands: ${archiveCommands.join(', ')}`);
-=======
-        const writeCommands = ['copy', 'move', 'symlink'].filter((command) => checkArgv._.includes(command));
-        if (writeCommands.length > 1) {
-          throw new Error(`Incompatible commands: ${writeCommands.join(', ')}`);
-        }
-
-        const archiveCommands = ['symlink', 'extract', 'zip'].filter((command) => checkArgv._.includes(command));
-        if (archiveCommands.length > 1) {
-          throw new Error(`Incompatible commands: ${archiveCommands.join(', ')}`);
-        }
-
-        ['extract', 'zip'].forEach((command) => {
-          if (checkArgv._.includes(command) && ['copy', 'move'].every((write) => !checkArgv._.includes(write))) {
-            throw new Error(`Command "${command}" also requires the commands copy or move`);
->>>>>>> 54e6bd66
           }
 
-<<<<<<< HEAD
           const datWritingCommands = ['dir2dat', 'fixdat'].filter((command) => checkArgv._.indexOf(command) !== -1);
           if (datWritingCommands.length > 1) {
             throw new Error(`Incompatible commands: ${datWritingCommands.join(', ')}`);
-=======
-        ['test', 'clean'].forEach((command) => {
-          if (checkArgv._.includes(command) && ['copy', 'move', 'symlink'].every((write) => !checkArgv._.includes(write))) {
-            throw new Error(`Command "${command}" requires one of the commands: copy, move, or symlink`);
->>>>>>> 54e6bd66
           }
 
           ['extract', 'zip'].forEach((command) => {
