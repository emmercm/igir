--- conflicted
+++ resolved
@@ -156,13 +156,8 @@
           return true;
         }
 
-<<<<<<< HEAD
         const needOutput = ['copy', 'move', 'extract', 'zip', 'clean'].filter((command) => checkArgv._.indexOf(command) !== -1);
-        if ((!checkArgv.output || !checkArgv.output.length) && needOutput.length) {
-=======
-        const needOutput = ['copy', 'move', 'zip', 'clean'].filter((command) => checkArgv._.indexOf(command) !== -1);
         if (!checkArgv.output && needOutput.length) {
->>>>>>> 436d34d5
           throw new Error(`Missing required option for commands ${needOutput.join(', ')}: output`);
         }
 
