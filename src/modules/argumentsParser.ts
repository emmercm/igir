--- conflicted
+++ resolved
@@ -678,17 +678,13 @@
     {outputExt}       The output file's extension
 
     {batocera}  The ROM's emulator-specific /roms/* directory for Batocera (e.g. "gb")
-    {funkeyos}  The ROM's emulator-specific /Roms* directory for FunKey OS (e.g. "Game Boy")
+    {funkeyos}  The ROM's emulator-specific /* directory for FunKey OS (e.g. "Game Boy")
     {jelos}     The ROM's emulator-specific /roms/* directory for JELOS (e.g. "gb")
-<<<<<<< HEAD
-    {funkeyos}  The ROM's emulator-specific /* directory for FunKey OS (e.g. "Game Boy")
+    {mister}    The ROM's core-specific /games/* directory for the MiSTer FPGA (e.g. "Gameboy")
     {miyoocfw}  The ROM's emulator-specific /roms/* directory for MiyooCFW (e.g. "GB")
-=======
-    {mister}    The ROM's core-specific /games/* directory for the MiSTer FPGA (e.g. "Gameboy")
     {onion}     The ROM's emulator-specific /Roms/* directory for OnionOS/GarlicOS (e.g. "GB")
     {pocket}    The ROM's core-specific /Assets/* directory for the Analogue Pocket (e.g. "gb")
     {twmenu}    The ROM's emulator-specific /roms/* directory for TWiLightMenu++ on the DSi/3DS (e.g. "gb")
->>>>>>> de64253d
 
 Example use cases:
 
