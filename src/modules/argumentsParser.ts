import fs from 'node:fs';

import yargs, { Argv } from 'yargs';

import Logger from '../console/logger.js';
import Defaults from '../globals/defaults.js';
import Package from '../globals/package.js';
import ArrayPoly from '../polyfill/arrayPoly.js';
import ConsolePoly from '../polyfill/consolePoly.js';
import { ChecksumBitmask } from '../types/files/fileChecksums.js';
import ROMHeader from '../types/files/romHeader.js';
import Internationalization from '../types/internationalization.js';
import Options, { GameSubdirMode, MergeMode } from '../types/options.js';
import PatchFactory from '../types/patches/patchFactory.js';

/**
 * Parse a {@link process.argv} (without its first two arguments, the Node.js executable and the
 * script name) and return a validated {@link Options} object.
 *
 * This class will not be run concurrently with any other class.
 */
export default class ArgumentsParser {
  private readonly logger: Logger;

  constructor(logger: Logger) {
    this.logger = logger;
  }

  private static getLastValue<T>(arr: T | T[]): T {
    if (Array.isArray(arr) && arr.length > 0) {
      return arr.at(-1) as T;
    }
    return arr as T;
  }

  private static readRegexFile(value: string | string[]): string {
    const lastValue = ArgumentsParser.getLastValue(value);
    if (fs.existsSync(lastValue)) {
      return fs.readFileSync(lastValue).toString();
    }
    return lastValue;
  }

  private static getHelpWidth(argv: string[]): number {
    // Look for --help/-h with a numerical value
    for (let i = 0; i < argv.length; i += 1) {
      if (argv[i].toLowerCase() === '--help' || argv[i].toLowerCase() === '-h') {
        const helpFlagVal = Number.parseInt(argv[i + 1], 10);
        if (!Number.isNaN(helpFlagVal)) {
          return Number.parseInt(argv[i + 1], 10);
        }
      }
    }

    return Math.min(
      // Use the terminal width if it has one
      ConsolePoly.consoleWidth(),
      // Sane maximum
      110,
    );
  }

  /**
   * Parse the arguments.
   */
  parse(argv: string[]): Options {
    const groupRomInput = 'ROM input options:';
    const groupDatInput = 'DAT input options:';
    const groupPatchInput = 'Patch input options:';
    const groupRomOutput = 'ROM output options (processed in order):';
    const groupRomZip = 'ROM zip command options:';
    const groupRomLink = 'ROM link command options:';
    const groupRomHeader = 'ROM header options:';
    const groupRomSet = 'ROM set options:';
    const groupRomFiltering = 'ROM filtering options:';
    const groupRomPriority = 'One game, one ROM (1G1R) options:';
    const groupReport = 'Report options:';
    const groupHelpDebug = 'Help & debug options:';

    // Add every command to a yargs object, recursively, resulting in the ability to specify
    // multiple commands
    const commands: [string, string | boolean][] = [
      ['copy', 'Copy ROM files from the input to output directory'],
      ['move', 'Move ROM files from the input to output directory'],
      ['link', 'Create links in the output directory to ROM files in the input directory'],
      ['symlink', false],
      ['extract', 'Extract ROM files in archives when copying or moving'],
      ['zip', 'Create zip archives of ROMs when copying or moving'],
      ['test', 'Test ROMs for accuracy after writing them to the output directory'],
      ['dir2dat', 'Generate a DAT from all input files'],
      ['fixdat', 'Generate a fixdat of any missing games for every DAT processed (requires --dat)'],
      ['clean', 'Recycle unknown files in the output directory'],
      ['report', 'Generate a CSV report on the known & unknown ROM files found in the input directories (requires --dat)'],
    ];
    const mutuallyExclusiveCommands = [
      // Write commands
      ['copy', 'move', 'link', 'symlink'],
      // Archive manipulation commands
      ['link', 'symlink', 'extract', 'zip'],
      // DAT writing commands
      ['dir2dat', 'fixdat'],
    ];
    const addCommands = (
      yargsObj: Argv,
      previousCommands: string[] = [],
    ): Argv => {
      commands
        // Don't allow/show duplicate commands, i.e. don't give `igir copy copy` as an option
        .filter(([command]) => !previousCommands.includes(command))
        // Don't allow/show conflicting commands, i.e. don't give `igir copy move` as an option
        .filter(([command]) => {
          const incompatibleCommands = previousCommands
            .flatMap((previousCommand) => mutuallyExclusiveCommands
              .filter((mutuallyExclusive) => mutuallyExclusive.includes(previousCommand))
              .flat());
          return !incompatibleCommands.includes(command);
        })
        .forEach(([command, description]) => {
          if (typeof description === 'string') {
            yargsObj.command(command, description, (yargsSubObj) => addCommands(
              yargsSubObj,
              [...previousCommands, command],
            ));
          } else {
            // A deprecation message should be printed elsewhere
            yargsObj.command(command, false, (yargsSubObj) => addCommands(
              yargsSubObj,
              [...previousCommands, command],
            ));
          }
        });

      if (previousCommands.length === 0) {
        // Only register the check function once
        return yargsObj;
      }
      return yargsObj
        .middleware((middlewareArgv) => {
          // Ignore duplicate commands
          // eslint-disable-next-line no-param-reassign
          middlewareArgv._ = middlewareArgv._.reduce(ArrayPoly.reduceUnique(), []);
        }, true)
        .check((checkArgv) => {
          if (checkArgv.help) {
            return true;
          }

          ['extract', 'zip'].forEach((command) => {
            if (checkArgv._.includes(command) && ['copy', 'move'].every((write) => !checkArgv._.includes(write))) {
              throw new Error(`Command "${command}" also requires the commands copy or move`);
            }
          });

          ['test', 'clean'].forEach((command) => {
            if (checkArgv._.includes(command) && ['copy', 'move', 'link', 'symlink'].every((write) => !checkArgv._.includes(write))) {
              throw new Error(`Command "${command}" requires one of the commands: copy, move, or link`);
            }
          });

          return true;
        });
    };

    const yargsParser = yargs([])
      .parserConfiguration({
        'boolean-negation': false,
      })
      .locale('en')
      .scriptName(Package.NAME)
      .usage('Usage: $0 [commands..] [options]')
      .updateStrings({
        'Commands:': 'Commands (can specify multiple):',
      });
    addCommands(yargsParser)
      .demandCommand(1, 'You must specify at least one command')
      .strictCommands(true);

    yargsParser
      .option('input', {
        group: groupRomInput,
        alias: 'i',
        description: 'Path(s) to ROM files or archives (supports globbing)',
        type: 'array',
        requiresArg: true,
      })
      .check((checkArgv) => {
        const needInput = ['copy', 'move', 'link', 'symlink', 'extract', 'zip', 'test', 'dir2dat', 'fixdat'].filter((command) => checkArgv._.includes(command));
        if (!checkArgv.input && needInput.length > 0) {
          // TODO(cememr): print help message
          throw new Error(`Missing required argument for command${needInput.length !== 1 ? 's' : ''} ${needInput.join(', ')}: --input <path>`);
        }
        return true;
      })
      .option('input-exclude', {
        group: groupRomInput,
        alias: 'I',
        description: 'Path(s) to ROM files or archives to exclude from processing (supports globbing)',
        type: 'array',
        requiresArg: true,
      })
      .option('input-min-checksum', {
        group: groupRomInput,
        description: 'The minimum checksum level to calculate and use for matching',
        choices: Object.keys(ChecksumBitmask)
          .filter((bitmask) => Number.isNaN(Number(bitmask)))
          .filter((bitmask) => ChecksumBitmask[bitmask as keyof typeof ChecksumBitmask] > 0)
          .map((bitmask) => bitmask.toUpperCase()),
        coerce: ArgumentsParser.getLastValue, // don't allow string[] values
        requiresArg: true,
        default: ChecksumBitmask[ChecksumBitmask.CRC32].toUpperCase(),
      })

      .option('dat', {
        group: groupDatInput,
        alias: 'd',
        description: 'Path(s) to DAT files or archives (supports globbing)',
        type: 'array',
        requiresArg: true,
      })
      .option('dat-exclude', {
        group: groupDatInput,
        description: 'Path(s) to DAT files or archives to exclude from processing (supports globbing)',
        type: 'array',
        requiresArg: true,
      })
      .option('dat-name-regex', {
        group: groupDatInput,
        description: 'Regular expression of DAT names to process',
        type: 'string',
        coerce: ArgumentsParser.readRegexFile,
        requiresArg: true,
      })
      .option('dat-regex', {
        type: 'string',
        coerce: (val) => {
          this.logger.warn('the \'--dat-regex\' option is deprecated, use \'--dat-name-regex\' instead');
          return ArgumentsParser.readRegexFile(val);
        },
        requiresArg: true,
        hidden: true,
      })
      .option('dat-name-regex-exclude', {
        group: groupDatInput,
        description: 'Regular expression of DAT names to exclude from processing',
        type: 'string',
        coerce: ArgumentsParser.readRegexFile,
        requiresArg: true,
      })
      .option('dat-regex-exclude', {
        type: 'string',
        coerce: (val) => {
          this.logger.warn('the \'--dat-regex-exclude\' option is deprecated, use \'--dat-name-regex-exclude\' instead');
          return ArgumentsParser.readRegexFile(val);
        },
        requiresArg: true,
        hidden: true,
      })
      .option('dat-description-regex', {
        group: groupDatInput,
        description: 'Regular expression of DAT descriptions to process',
        type: 'string',
        coerce: ArgumentsParser.readRegexFile,
        requiresArg: true,
      })
      .option('dat-description-regex-exclude', {
        group: groupDatInput,
        description: 'Regular expression of DAT descriptions to exclude from processing',
        type: 'string',
        coerce: ArgumentsParser.readRegexFile,
        requiresArg: true,
      })
      .option('dat-combine', {
        group: groupDatInput,
        description: 'Combine every game from every found & filtered DAT into one DAT',
        type: 'boolean',
      })
      .option('dat-ignore-parent-clone', {
        group: groupDatInput,
        description: 'Ignore any parent/clone information found in DATs',
        type: 'boolean',
        implies: 'dat',
      })
      .check((checkArgv) => {
        if (checkArgv.help) {
          return true;
        }
        const needDat = ['report'].filter((command) => checkArgv._.includes(command));
        if ((!checkArgv.dat || checkArgv.dat.length === 0) && needDat.length > 0) {
          throw new Error(`Missing required argument for commands ${needDat.join(', ')}: --dat`);
        }
        return true;
      })

      .option('patch', {
        group: groupPatchInput,
        alias: 'p',
        description: `Path(s) to ROM patch files or archives (supports globbing) (supported: ${PatchFactory.getSupportedExtensions().join(', ')})`,
        type: 'array',
        requiresArg: true,
      })
      .option('patch-exclude', {
        group: groupPatchInput,
        alias: 'P',
        description: 'Path(s) to ROM patch files or archives to exclude from processing (supports globbing)',
        type: 'array',
        requiresArg: true,
      })

      .option('fixdat', {
        type: 'boolean',
        coerce: (val: boolean) => {
          this.logger.warn('the \'--fixdat\' option is deprecated, use the \'fixdat\' command instead');
          return val;
        },
        implies: 'dat',
        deprecated: true,
        hidden: true,
      })

      .option('output', {
        group: groupRomOutput,
        alias: 'o',
        description: 'Path to the ROM output directory (supports replaceable symbols, see below)',
        type: 'string',
        coerce: ArgumentsParser.getLastValue, // don't allow string[] values
        requiresArg: true,
      })
      .option('dir-mirror', {
        group: groupRomOutput,
        description: 'Use the input subdirectory structure for the output directory',
        type: 'boolean',
      })
      .option('dir-dat-name', {
        group: groupRomOutput,
        alias: 'D',
        description: 'Use the DAT name as the output subdirectory',
        type: 'boolean',
        implies: 'dat',
      })
      .option('dir-dat-description', {
        group: groupRomOutput,
        description: 'Use the DAT description as the output subdirectory',
        type: 'boolean',
        implies: 'dat',
      })
      .option('dir-letter', {
        group: groupRomOutput,
        description: 'Group games in an output subdirectory by the first --dir-letter-count letters in their name',
        type: 'boolean',
      })
      .option('dir-letter-count', {
        group: groupRomOutput,
        description: 'How many game name letters to use for the subdirectory name',
        type: 'number',
        coerce: (val: number) => Math.max(ArgumentsParser.getLastValue(val), 1),
        requiresArg: true,
        default: 1,
      })
      .check((checkArgv) => {
        // Re-implement `implies: 'dir-letter'`, which isn't possible with a default value
        if (checkArgv['dir-letter-count'] > 1 && !checkArgv['dir-letter']) {
          throw new Error('Missing dependent arguments:\n dir-letter-count -> dir-letter');
        }
        return true;
      })
      .option('dir-letter-limit', {
        group: groupRomOutput,
        description: 'Limit the number of games in letter subdirectories, splitting into multiple subdirectories if necessary',
        type: 'number',
        coerce: (val: number) => Math.max(ArgumentsParser.getLastValue(val), 1),
        requiresArg: true,
        implies: 'dir-letter',
      })
      .option('dir-letter-group', {
        group: groupRomOutput,
        description: 'Group letter subdirectories into ranges, combining multiple letters together (requires --dir-letter-limit)',
        type: 'boolean',
        implies: 'dir-letter-limit',
      })
      .option('dir-game-subdir', {
        group: groupRomOutput,
        description: 'Append the name of the game as an output subdirectory depending on its ROMs',
        choices: Object.keys(GameSubdirMode)
          .filter((mode) => Number.isNaN(Number(mode)))
          .map((mode) => mode.toLowerCase()),
        coerce: ArgumentsParser.getLastValue, // don't allow string[] values
        requiresArg: true,
        default: GameSubdirMode[GameSubdirMode.MULTIPLE].toLowerCase(),
      })
      .option('overwrite', {
        group: groupRomOutput,
        alias: 'O',
        description: 'Overwrite any files in the output directory',
        type: 'boolean',
      })
      .option('overwrite-invalid', {
        group: groupRomOutput,
        description: 'Overwrite files in the output directory that are the wrong filesize, checksum, or zip contents',
        type: 'boolean',
      })
      .option('clean-exclude', {
        group: groupRomOutput,
        alias: 'C',
        description: 'Path(s) to files to exclude from cleaning (supports globbing)',
        type: 'array',
        requiresArg: true,
      })
      .option('clean-dry-run', {
        group: groupRomOutput,
        description: 'Don\'t clean any files and instead only print what files would be cleaned',
        type: 'boolean',
      })
      .check((checkArgv) => {
        if (checkArgv.help) {
          return true;
        }
        const needOutput = ['copy', 'move', 'link', 'symlink', 'extract', 'zip', 'clean'].filter((command) => checkArgv._.includes(command));
        if (!checkArgv.output && needOutput.length > 0) {
          // TODO(cememr): print help message
          throw new Error(`Missing required argument for command${needOutput.length !== 1 ? 's' : ''} ${needOutput.join(', ')}: --output <path>`);
        }
        const needClean = ['clean-exclude', 'clean-dry-run'].filter((option) => checkArgv[option]);
        if (!checkArgv._.includes('clean') && needClean.length > 0) {
          // TODO(cememr): print help message
          throw new Error(`Missing required command for option${needClean.length !== 1 ? 's' : ''} ${needClean.join(', ')}: clean`);
        }
        return true;
      })

      .option('zip-exclude', {
        group: groupRomZip,
        alias: 'Z',
        description: 'Glob pattern of files to exclude from zipping',
        type: 'string',
        coerce: ArgumentsParser.getLastValue, // don't allow string[] values
        requiresArg: true,
      })
      .option('zip-dat-name', {
        group: groupRomZip,
        description: 'Group all ROMs from the same DAT into the same zip archive, if not excluded from zipping (enforces --dat-threads 1)',
        type: 'boolean',
      })
      .check((checkArgv) => {
        if (checkArgv.help) {
          return true;
        }
        const needZip = ['zip-exclude', 'zip-dat-name'].filter((option) => checkArgv[option]);
        if (!checkArgv._.includes('zip') && needZip.length > 0) {
          throw new Error(`Missing required command for option${needZip.length !== 1 ? 's' : ''} ${needZip.join(', ')}: zip`);
        }
        return true;
      })

      .option('symlink', {
        group: groupRomLink,
        description: 'Creates symbolic links instead of hard links',
        type: 'boolean',
      })
      .middleware((middlewareArgv) => {
        if (middlewareArgv._.includes('symlink')) {
          this.logger.warn('the \'symlink\' command is deprecated, use \'link --symlink\' instead');
          if (middlewareArgv.symlink === undefined) {
            // eslint-disable-next-line no-param-reassign
            middlewareArgv.symlink = true;
          }
        }
      }, true)
      .option('symlink-relative', {
        group: groupRomLink,
        description: 'Create symlinks as relative to the target path, as opposed to absolute',
        type: 'boolean',
        implies: 'symlink',
      })
      .check((checkArgv) => {
        if (checkArgv.help) {
          return true;
        }
        const needLinkCommand = ['symlink'].filter((option) => checkArgv[option]);
        if (!checkArgv._.includes('link') && !checkArgv._.includes('symlink') && needLinkCommand.length > 0) {
          throw new Error(`Missing required command for option${needLinkCommand.length !== 1 ? 's' : ''} ${needLinkCommand.join(', ')}: link`);
        }
        return true;
      })

      .option('header', {
        group: groupRomHeader,
        description: 'Glob pattern of files to force header processing for',
        type: 'string',
        coerce: ArgumentsParser.getLastValue, // don't allow string[] values
        requiresArg: true,
      })
      .option('remove-headers', {
        group: groupRomHeader,
        alias: 'H',
        description: `Remove known headers from ROMs, optionally limited to a list of comma-separated file extensions (supported: ${ROMHeader.getSupportedExtensions().join(', ')})`,
        type: 'string',
        coerce: (vals: string) => vals
          .split(',')
          .map((val) => {
            if (val === '') {
              // Flag was provided without any extensions
              return val;
            }
            return `.${val.replace(/^\.+/, '')}`;
          }),
      })

      .option('merge-roms', {
        group: groupRomSet,
        description: 'ROM merge/split mode (requires DATs with parent/clone information)',
        choices: Object.keys(MergeMode)
          .filter((mode) => Number.isNaN(Number(mode)))
          .map((mode) => mode.toLowerCase()),
        coerce: ArgumentsParser.getLastValue, // don't allow string[] values
        requiresArg: true,
        default: MergeMode[MergeMode.FULLNONMERGED].toLowerCase(),
      })
      .option('allow-incomplete-sets', {
        group: groupRomSet,
        description: 'Allow writing games that don\'t have all of their ROMs',
        type: 'boolean',
      })

      .option('filter-regex', {
        group: groupRomFiltering,
        alias: 'x',
        description: 'Regular expression of game names to filter to',
        type: 'string',
        coerce: ArgumentsParser.readRegexFile,
        requiresArg: true,
      })
      .option('filter-regex-exclude', {
        group: groupRomFiltering,
        alias: 'X',
        description: 'Regular expression of game names to exclude',
        type: 'string',
        coerce: ArgumentsParser.readRegexFile,
        requiresArg: true,
      })
      .option('filter-language', {
        group: groupRomFiltering,
        alias: 'L',
        description: `List of comma-separated languages to filter to (supported: ${Internationalization.LANGUAGES.join(', ')})`,
        type: 'string',
        coerce: (val: string) => val.toUpperCase().split(','),
        requiresArg: true,
      })
      .check((checkArgv) => {
        const invalidLangs = checkArgv['filter-language']?.filter((lang) => !Internationalization.LANGUAGES.includes(lang));
        if (invalidLangs !== undefined && invalidLangs.length > 0) {
          throw new Error(`Invalid --filter-language language${invalidLangs.length !== 1 ? 's' : ''}: ${invalidLangs.join(', ')}`);
        }
        return true;
      })
      .option('language-filter', {
        type: 'string',
        coerce: (val: string) => {
          this.logger.warn('the \'--language-filter\' option is deprecated, use \'--filter-language\' instead');
          return val.split(',');
        },
        requiresArg: true,
        deprecated: true,
        hidden: true,
      })
      .option('filter-region', {
        group: groupRomFiltering,
        alias: 'R',
        description: `List of comma-separated regions to filter to (supported: ${Internationalization.REGION_CODES.join(', ')})`,
        type: 'string',
        coerce: (val: string) => val.toUpperCase().split(','),
        requiresArg: true,
      })
      .check((checkArgv) => {
        const invalidRegions = checkArgv['filter-region']?.filter((lang) => !Internationalization.REGION_CODES.includes(lang));
        if (invalidRegions !== undefined && invalidRegions.length > 0) {
          throw new Error(`Invalid --filter-region region${invalidRegions.length !== 1 ? 's' : ''}: ${invalidRegions.join(', ')}`);
        }
        return true;
      })
      .option('region-filter', {
        type: 'string',
        coerce: (val: string) => {
          this.logger.warn('the \'--region-filter\' option is deprecated, use \'--filter-region\' instead');
          return val.split(',');
        },
        requiresArg: true,
        deprecated: true,
        hidden: true,
      });
    [
      ['bios', 'BIOS files'],
      ['device', 'MAME devies'],
      ['unlicensed', 'unlicensed ROMs'],
    ].forEach(([key, description]) => {
      yargsParser
        .option(`no-${key}`, {
          group: groupRomFiltering,
          description: `Filter out ${description}, opposite of --only-${key}`,
          type: 'boolean',
          conflicts: [`only-${key}`],
        })
        .option(`only-${key}`, {
          type: 'boolean',
          conflicts: [`no-${key}`],
          hidden: true,
        });
    });
    yargsParser
      .option('only-retail', {
        group: groupRomFiltering,
        description: 'Filter to only retail releases, enabling all the following "no" options',
        type: 'boolean',
      });
    ([
      ['debug', 'debug ROMs', false],
      ['demo', 'demo ROMs', false],
      ['beta', 'beta ROMs', false],
      ['sample', 'sample ROMs', false],
      ['prototype', 'prototype ROMs', false],
      ['test-roms', 'test ROMs', true],
      ['program', 'program application ROMs', false],
      ['aftermarket', 'aftermarket ROMs', false],
      ['homebrew', 'homebrew ROMs', false],
      ['unverified', 'unverified ROMs', false],
      ['bad', 'bad ROM dumps', false],
    ] satisfies [string, string, boolean][]).forEach(([key, description, hidden]) => {
      yargsParser
        .option(`no-${key}`, {
          group: groupRomFiltering,
          description: `Filter out ${description}, opposite of --only-${key}`,
          type: 'boolean',
          conflicts: [`only-${key}`],
          hidden,
        })
        .option(`only-${key}`, {
          type: 'boolean',
          conflicts: [`no-${key}`],
          hidden: true,
        });
    });
    yargsParser.middleware((middlewareArgv) => {
      if (middlewareArgv['no-test-roms'] === true) {
        this.logger.warn('the \'--no-test-roms\' option is deprecated, use \'--no-program\' instead');
        if (middlewareArgv.noProgram === undefined) {
          // eslint-disable-next-line no-param-reassign
          middlewareArgv.noProgram = true;
        }
      }
      if (middlewareArgv['only-test-roms'] === true) {
        this.logger.warn('the \'--only-test-roms\' option is deprecated, use \'--only-program\' instead');
        if (middlewareArgv.onlyProgram === undefined) {
          // eslint-disable-next-line no-param-reassign
          middlewareArgv.onlyProgram = true;
        }
      }
    }, true);

    yargsParser
      .option('single', {
        group: groupRomPriority,
        alias: 's',
        description: 'Output only a single game per parent (1G1R) (required for all options below, requires DATs with parent/clone information)',
        type: 'boolean',
      })
      .option('prefer-game-regex', {
        group: groupRomPriority,
        description: 'Regular expression of game names to prefer',
        type: 'string',
        coerce: ArgumentsParser.readRegexFile,
        requiresArg: true,
        implies: 'single',
      })
      .option('prefer-rom-regex', {
        group: groupRomPriority,
        description: 'Regular expression of ROM filenames to prefer',
        type: 'string',
        coerce: ArgumentsParser.readRegexFile,
        requiresArg: true,
        implies: 'single',
      })
      .option('prefer-verified', {
        group: groupRomPriority,
        description: 'Prefer verified ROM dumps over unverified',
        type: 'boolean',
        implies: 'single',
      })
      .option('prefer-good', {
        group: groupRomPriority,
        description: 'Prefer good ROM dumps over bad',
        type: 'boolean',
        implies: 'single',
      })
      .option('prefer-language', {
        group: groupRomPriority,
        alias: 'l',
        description: `List of comma-separated languages in priority order (supported: ${Internationalization.LANGUAGES.join(', ')})`,
        type: 'string',
        coerce: (val: string) => val.toUpperCase().split(','),
        requiresArg: true,
        implies: 'single',
      })
      .check((checkArgv) => {
        const invalidLangs = checkArgv['prefer-language']?.filter((lang) => !Internationalization.LANGUAGES.includes(lang));
        if (invalidLangs !== undefined && invalidLangs.length > 0) {
          throw new Error(`Invalid --prefer-language language${invalidLangs.length !== 1 ? 's' : ''}: ${invalidLangs.join(', ')}`);
        }
        return true;
      })
      .option('prefer-region', {
        group: groupRomPriority,
        alias: 'r',
        description: `List of comma-separated regions in priority order (supported: ${Internationalization.REGION_CODES.join(', ')})`,
        type: 'string',
        coerce: (val: string) => val.toUpperCase().split(','),
        requiresArg: true,
        implies: 'single',
      })
      .check((checkArgv) => {
        const invalidRegions = checkArgv['prefer-region']?.filter((lang) => !Internationalization.REGION_CODES.includes(lang));
        if (invalidRegions !== undefined && invalidRegions.length > 0) {
          throw new Error(`Invalid --prefer-region region${invalidRegions.length !== 1 ? 's' : ''}: ${invalidRegions.join(', ')}`);
        }
        return true;
      })
      .option('prefer-revision-newer', {
        group: groupRomPriority,
        description: 'Prefer newer ROM revisions over older',
        type: 'boolean',
        conflicts: ['prefer-revision-older'],
        implies: 'single',
      })
      .option('prefer-revision-older', {
        group: groupRomPriority,
        description: 'Prefer older ROM revisions over newer',
        type: 'boolean',
        conflicts: ['prefer-revision-newer'],
        implies: 'single',
      })
      .option('prefer-retail', {
        group: groupRomPriority,
        description: 'Prefer retail releases (see --only-retail)',
        type: 'boolean',
        implies: 'single',
      })
      .option('prefer-ntsc', {
        group: groupRomPriority,
        description: 'Prefer NTSC ROMs over others',
        type: 'boolean',
        conflicts: 'prefer-pal',
        implies: 'single',
      })
      .option('prefer-pal', {
        group: groupRomPriority,
        description: 'Prefer PAL ROMs over others',
        type: 'boolean',
        conflicts: 'prefer-ntsc',
        implies: 'single',
      })
      .option('prefer-parent', {
        group: groupRomPriority,
        description: 'Prefer parent ROMs over clones',
        type: 'boolean',
        implies: 'single',
      })

      .option('report-output', {
        group: groupReport,
        description: 'Report output location (formatted with moment.js)',
        type: 'string',
        coerce: ArgumentsParser.getLastValue, // don't allow string[] values
        requiresArg: true,
        default: `./${Package.NAME}_%YYYY-%MM-%DDT%HH:%mm:%ss.csv`,
      })

      .option('dat-threads', {
        group: groupHelpDebug,
        description: 'Number of DATs to process in parallel',
        type: 'number',
        coerce: (val: number) => Math.max(val, 1),
        requiresArg: true,
        default: Defaults.DAT_DEFAULT_THREADS,
      })
      .option('reader-threads', {
        group: groupHelpDebug,
        description: 'Maximum number of ROMs to read in parallel per disk',
        type: 'number',
        coerce: (val: number) => Math.max(val, 1),
        requiresArg: true,
        default: Defaults.FILE_READER_DEFAULT_THREADS,
      })
      .option('writer-threads', {
        group: groupHelpDebug,
        description: 'Maximum number of ROMs to write in parallel',
        type: 'number',
        coerce: (val: number) => Math.max(val, 1),
        requiresArg: true,
        default: Defaults.ROM_WRITER_DEFAULT_THREADS,
      })
      .middleware((middlewareArgv) => {
        if (middlewareArgv.zipDatName) {
          // eslint-disable-next-line no-param-reassign
          middlewareArgv.datThreads = 1;
        }
      }, true)
<<<<<<< HEAD
      .options('temp-dir', {
        group: groupHelpDebug,
        description: 'Path to a directory for temporary files',
        type: 'string',
        coerce: ArgumentsParser.getLastValue, // don't allow string[] values
        requiresArg: true,
=======
      .option('write-retry', {
        group: groupHelpDebug,
        description: 'Number of additional retries to attempt when writing a file has failed (0 disables retries)',
        type: 'number',
        coerce: (val: number) => Math.max(val, 0),
        requiresArg: true,
        default: Defaults.ROM_WRITER_ADDITIONAL_RETRIES,
>>>>>>> eca22606
      })
      .option('disable-cache', {
        group: groupHelpDebug,
        description: 'Disable the file checksum cache',
        type: 'boolean',
      })
      .option('cache-path', {
        group: groupHelpDebug,
        description: 'Location for the file checksum cache file',
        type: 'string',
        coerce: ArgumentsParser.getLastValue, // don't allow string[] values
        requiresArg: true,
        conflicts: ['disable-cache'],
      })
      .option('verbose', {
        group: groupHelpDebug,
        alias: 'v',
        description: 'Enable verbose logging, can specify up to three times (-vvv)',
        type: 'count',
      })
      .middleware((middlewareArgv) => {
        if (middlewareArgv['clean-dry-run'] === true && (middlewareArgv.verbose ?? 0) < 1) {
          this.logger.warn('--clean-dry-run prints INFO logs for files skipped, enable them with -v');
        }
      })

      .check((checkArgv) => {
        if (checkArgv.mergeRoms !== MergeMode[MergeMode.FULLNONMERGED].toLowerCase() && (
          checkArgv.dirMirror
          || checkArgv.dirLetter
        )) {
          this.logger.warn(`at least one --dir-* option was provided, be careful about how you organize non-'${MergeMode[MergeMode.FULLNONMERGED].toLowerCase()}' ROM sets into different subdirectories`);
        }

        if (checkArgv.mergeRoms !== MergeMode[MergeMode.FULLNONMERGED].toLowerCase() && (
          checkArgv.noBios
          || checkArgv.noDevice
        )) {
          this.logger.warn(`--no-bios and --no-device may leave non-'${MergeMode[MergeMode.FULLNONMERGED].toLowerCase()}' ROM sets in an unplayable state`);
        }

        if ((checkArgv.single && !checkArgv.preferParent)
          && checkArgv.mergeRoms === MergeMode[MergeMode.SPLIT].toLowerCase()
        ) {
          this.logger.warn(`--single may leave '${MergeMode[MergeMode.SPLIT].toLowerCase()}' ROM sets in an unplayable state`);
        }

        return true;
      })

      .wrap(ArgumentsParser.getHelpWidth(argv))
      .version(false)

      // NOTE(cemmer): the .epilogue() renders after .example() but I want them switched
      .epilogue(`${'-'.repeat(ArgumentsParser.getHelpWidth(argv))}

Advanced usage:

  Tokens that are replaced when generating the output (--output) path of a ROM:
    {datName}         The name of the DAT that contains the ROM (e.g. "Nintendo - Game Boy")
    {datDescription}  The description of the DAT that contains the ROM
    {region}          The region of the ROM release (e.g. "USA"), each ROM can have multiple
    {language}        The language of the ROM release (e.g. "En"), each ROM can have multiple
    {gameType}        The type of the game (e.g. "Retail", "Demo", "Prototype")
    {genre}           The DAT-defined genre of the game

    {inputDirname}    The input file's dirname
    {outputBasename}  Equivalent to "{outputName}.{outputExt}"
    {outputName}      The output file's filename without extension
    {outputExt}       The output file's extension

    {adam}      The ROM's emulator-specific /ROMS/* directory for the 'Adam' image (e.g. "GB")
    {batocera}  The ROM's emulator-specific /roms/* directory for Batocera (e.g. "gb")
    {es}        The ROM's emulator-specific /roms/* directory for the 'EmulationStation' image (e.g. "gb")
    {funkeyos}  The ROM's emulator-specific /* directory for FunKey OS (e.g. "Game Boy")
    {jelos}     The ROM's emulator-specific /roms/* directory for JELOS (e.g. "gb")
    {minui}     The ROM's emulator-specific /Roms/* directory for MinUI (e.g. "Game Boy (GB)")
    {mister}    The ROM's core-specific /games/* directory for the MiSTer FPGA (e.g. "Gameboy")
    {miyoocfw}  The ROM's emulator-specific /roms/* directory for MiyooCFW (e.g. "GB")
    {onion}     The ROM's emulator-specific /Roms/* directory for OnionOS/GarlicOS (e.g. "GB")
    {pocket}    The ROM's core-specific /Assets/* directory for the Analogue Pocket (e.g. "gb")
    {retrodeck} The ROM's emulator-specific /roms/* directory for the 'RetroDECK' image (e.g. "gb")
    {romm}      The ROM's manager-specific /roms/* directory for 'RomM' (e.g. "gb")
    {twmenu}    The ROM's emulator-specific /roms/* directory for TWiLightMenu++ on the DSi/3DS (e.g. "gb")

Example use cases:

  Merge new ROMs into an existing ROM collection and delete any unrecognized files:
    $0 copy clean --dat "*.dat" --input New-ROMs/ --input ROMs/ --output ROMs/

  Organize and zip an existing ROM collection:
    $0 move zip --dat "*.dat" --input ROMs/ --output ROMs/

  Generate a report on an existing ROM collection, without copying or moving ROMs (read only):
    $0 report --dat "*.dat" --input ROMs/

  Produce a 1G1R set per console, preferring English ROMs from USA>WORLD>EUR>JPN:
    $0 copy --dat "*.dat" --input "**/*.zip" --output 1G1R/ --dir-dat-name --single --prefer-language EN --prefer-region USA,WORLD,EUR,JPN

  Copy all Mario, Metroid, and Zelda games to one directory:
    $0 copy --input ROMs/ --output Nintendo/ --filter-regex "/(Mario|Metroid|Zelda)/i"

  Copy all BIOS files into one directory, extracting if necessary:
    $0 copy extract --dat "*.dat" --input "**/*.zip" --output BIOS/ --only-bios

  Create patched copies of ROMs in an existing collection, not overwriting existing files:
    $0 copy extract --input ROMs/ --patch Patches/ --output ROMs/

  Re-build a MAME ROM set for a specific version of MAME:
    $0 copy zip --dat "MAME 0.258.dat" --input MAME/ --output MAME-0.258/ --merge-roms split

  Copy ROMs to an Analogue Pocket and test they were written correctly:
    $0 copy extract test --dat "*.dat" --input ROMs/ --output /Assets/{pocket}/common/ --dir-letter`)

      // Colorize help output
      .option('help', {
        group: groupHelpDebug,
        alias: 'h',
        description: 'Show help',
        type: 'boolean',
      })
      .fail((msg, err, _yargs) => {
        // eslint-disable-next-line @typescript-eslint/strict-boolean-expressions
        if (err) {
          throw err;
        }
        this.logger.colorizeYargs(`${_yargs.help().toString().trimEnd()}\n`);
        throw new Error(msg);
      });

    const yargsArgv = yargsParser
      .strictOptions(true)
      .parse(argv, {}, (err, parsedArgv, output) => {
        if (output) {
          this.logger.colorizeYargs(`${output.trimEnd()}\n`);
        }
      });

    return Options.fromObject(yargsArgv);
  }
}<|MERGE_RESOLUTION|>--- conflicted
+++ resolved
@@ -802,14 +802,6 @@
           middlewareArgv.datThreads = 1;
         }
       }, true)
-<<<<<<< HEAD
-      .options('temp-dir', {
-        group: groupHelpDebug,
-        description: 'Path to a directory for temporary files',
-        type: 'string',
-        coerce: ArgumentsParser.getLastValue, // don't allow string[] values
-        requiresArg: true,
-=======
       .option('write-retry', {
         group: groupHelpDebug,
         description: 'Number of additional retries to attempt when writing a file has failed (0 disables retries)',
@@ -817,7 +809,13 @@
         coerce: (val: number) => Math.max(val, 0),
         requiresArg: true,
         default: Defaults.ROM_WRITER_ADDITIONAL_RETRIES,
->>>>>>> eca22606
+      })
+      .options('temp-dir', {
+        group: groupHelpDebug,
+        description: 'Path to a directory for temporary files',
+        type: 'string',
+        coerce: ArgumentsParser.getLastValue, // don't allow string[] values
+        requiresArg: true,
       })
       .option('disable-cache', {
         group: groupHelpDebug,
