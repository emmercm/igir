--- conflicted
+++ resolved
@@ -151,13 +151,8 @@
           });
 
           ['test', 'clean'].forEach((command) => {
-<<<<<<< HEAD
             if (checkArgv._.includes(command) && ['copy', 'move', 'link'].every((write) => !checkArgv._.includes(write))) {
               throw new Error(`Command "${command}" requires one of the commands: copy, move, or link`);
-=======
-            if (checkArgv._.includes(command) && ['copy', 'move', 'link', 'symlink'].every((write) => !checkArgv._.includes(write))) {
-              throw new ExpectedError(`Command "${command}" requires one of the commands: copy, move, or link`);
->>>>>>> 6535f5b3
             }
           });
 
@@ -486,13 +481,8 @@
           return true;
         }
         const needLinkCommand = ['symlink'].filter((option) => checkArgv[option]);
-<<<<<<< HEAD
         if (!checkArgv._.includes('link') && needLinkCommand.length > 0) {
           throw new Error(`Missing required command for option${needLinkCommand.length !== 1 ? 's' : ''} ${needLinkCommand.join(', ')}: link`);
-=======
-        if (!checkArgv._.includes('link') && !checkArgv._.includes('symlink') && needLinkCommand.length > 0) {
-          throw new ExpectedError(`Missing required command for option${needLinkCommand.length !== 1 ? 's' : ''} ${needLinkCommand.join(', ')}: link`);
->>>>>>> 6535f5b3
         }
         return true;
       })
@@ -565,8 +555,6 @@
         coerce: (val: string) => val.toUpperCase().split(','),
         requiresArg: true,
       })
-<<<<<<< HEAD
-=======
       .check((checkArgv) => {
         const invalidLangs = checkArgv['filter-language']?.filter((lang) => !Internationalization.LANGUAGES.includes(lang));
         if (invalidLangs !== undefined && invalidLangs.length > 0) {
@@ -574,17 +562,6 @@
         }
         return true;
       })
-      .option('language-filter', {
-        type: 'string',
-        coerce: (val: string) => {
-          this.logger.warn('the \'--language-filter\' option is deprecated, use \'--filter-language\' instead');
-          return val.split(',');
-        },
-        requiresArg: true,
-        deprecated: true,
-        hidden: true,
-      })
->>>>>>> 6535f5b3
       .option('filter-region', {
         group: groupRomFiltering,
         alias: 'R',
@@ -592,8 +569,6 @@
         type: 'string',
         coerce: (val: string) => val.toUpperCase().split(','),
         requiresArg: true,
-<<<<<<< HEAD
-=======
       })
       .check((checkArgv) => {
         const invalidRegions = checkArgv['filter-region']?.filter((lang) => !Internationalization.REGION_CODES.includes(lang));
@@ -601,17 +576,6 @@
           throw new ExpectedError(`Invalid --filter-region region${invalidRegions.length !== 1 ? 's' : ''}: ${invalidRegions.join(', ')}`);
         }
         return true;
-      })
-      .option('region-filter', {
-        type: 'string',
-        coerce: (val: string) => {
-          this.logger.warn('the \'--region-filter\' option is deprecated, use \'--filter-region\' instead');
-          return val.split(',');
-        },
-        requiresArg: true,
-        deprecated: true,
-        hidden: true,
->>>>>>> 6535f5b3
       });
     [
       ['bios', 'BIOS files'],
