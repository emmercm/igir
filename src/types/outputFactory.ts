--- conflicted
+++ resolved
@@ -294,16 +294,16 @@
       output = output.replace('{funkeyos}', funkeyos);
     }
 
-<<<<<<< HEAD
     const miyoocfw = gameConsole.getMiyooCFW();
     if (miyoocfw) {
       output = output.replace('{miyoocfw}', miyoocfw);
-=======
+    }
+
     const twmenu = gameConsole.getTWMenu();
     if (twmenu) {
       output = output.replace('{twmenu}', twmenu);
->>>>>>> de64253d
-    }
+    }
+
     return output;
   }
 
