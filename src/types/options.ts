--- conflicted
+++ resolved
@@ -14,10 +14,7 @@
 
 import LogLevel from '../console/logLevel.js';
 import Defaults from '../globals/defaults.js';
-<<<<<<< HEAD
 import Temp from '../globals/temp.js';
-=======
->>>>>>> eca22606
 import ArrayPoly from '../polyfill/arrayPoly.js';
 import fsPoly, { FsWalkCallback } from '../polyfill/fsPoly.js';
 import URLPoly from '../polyfill/urlPoly.js';
@@ -146,11 +143,8 @@
   readonly datThreads?: number,
   readonly readerThreads?: number,
   readonly writerThreads?: number,
-<<<<<<< HEAD
+  readonly writeRetry?: number,
   readonly tempDir?: string,
-=======
-  readonly writeRetry?: number,
->>>>>>> eca22606
   readonly disableCache?: boolean,
   readonly cachePath?: string,
   readonly verbose?: number,
@@ -342,11 +336,9 @@
 
   readonly writerThreads: number;
 
-<<<<<<< HEAD
+  readonly writeRetry: number;
+
   readonly tempDir: string;
-=======
-  readonly writeRetry: number;
->>>>>>> eca22606
 
   readonly disableCache: boolean;
 
@@ -457,11 +449,8 @@
     this.datThreads = Math.max(options?.datThreads ?? 0, 1);
     this.readerThreads = Math.max(options?.readerThreads ?? 0, 1);
     this.writerThreads = Math.max(options?.writerThreads ?? 0, 1);
-<<<<<<< HEAD
+    this.writeRetry = Math.max(options?.writeRetry ?? 0, 0);
     this.tempDir = options?.tempDir ?? Temp.getTempDir();
-=======
-    this.writeRetry = Math.max(options?.writeRetry ?? 0, 0);
->>>>>>> eca22606
     this.disableCache = options?.disableCache ?? false;
     this.cachePath = options?.cachePath;
     this.verbose = options?.verbose ?? 0;
@@ -834,11 +823,7 @@
   }
 
   getOutput(): string {
-<<<<<<< HEAD
     return this.shouldWrite() ? this.output : this.getTempDir();
-=======
-    return this.shouldWrite() ? this.output : Defaults.GLOBAL_TEMP_DIR;
->>>>>>> eca22606
   }
 
   /**
@@ -1218,13 +1203,12 @@
     return this.writerThreads;
   }
 
-<<<<<<< HEAD
+  getWriteRetry(): number {
+    return this.writeRetry;
+  }
+
   getTempDir(): string {
     return this.tempDir;
-=======
-  getWriteRetry(): number {
-    return this.writeRetry;
->>>>>>> eca22606
   }
 
   getDisableCache(): boolean {
