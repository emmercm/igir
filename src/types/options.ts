--- conflicted
+++ resolved
@@ -805,33 +805,24 @@
     return Options.getRegex(this.filterRegexExclude);
   }
 
-<<<<<<< HEAD
-  getFilterLanguage(): string[] {
+  getFilterLanguage(): Set<string> {
     if (this.filterLanguage.length) {
-      return Options.filterUniqueUpper(this.filterLanguage);
+      return new Set(Options.filterUniqueUpper(this.filterLanguage));
     }
     if (this.languageFilter.length) {
-      return Options.filterUniqueUpper(this.languageFilter);
-    }
-    return [];
-  }
-
-  getFilterRegion(): string[] {
+      return new Set(Options.filterUniqueUpper(this.languageFilter));
+    }
+    return new Set();
+  }
+
+  getFilterRegion(): Set<string> {
     if (this.filterRegion.length) {
-      return Options.filterUniqueUpper(this.filterRegion);
+      return new Set(Options.filterUniqueUpper(this.filterRegion));
     }
     if (this.regionFilter.length) {
-      return Options.filterUniqueUpper(this.regionFilter);
-    }
-    return [];
-=======
-  getLanguageFilter(): Set<string> {
-    return new Set(Options.filterUniqueUpper(this.languageFilter));
-  }
-
-  getRegionFilter(): Set<string> {
-    return new Set(Options.filterUniqueUpper(this.regionFilter));
->>>>>>> f46ed924
+      return new Set(Options.filterUniqueUpper(this.regionFilter));
+    }
+    return new Set([]);
   }
 
   getNoBios(): boolean {
