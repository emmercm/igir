--- conflicted
+++ resolved
@@ -354,14 +354,10 @@
       output = this.output;
     } else if (this.input.length === 1) {
       // Write to the input dir if there is only one
-<<<<<<< HEAD
-      [output] = this.input;
-=======
       let [input] = this.input;
       while (!fs.existsSync(input)) {
         input = path.dirname(input);
       }
->>>>>>> acee7925
     }
 
     return path.join(
