import 'reflect-metadata';

import fs from 'node:fs';
import os from 'node:os';
import path from 'node:path';
import util from 'node:util';

import async, { AsyncResultCallback } from 'async';
import {
  Expose, instanceToPlain, plainToInstance, Transform,
} from 'class-transformer';
import fg from 'fast-glob';
import { isNotJunk } from 'junk';
import micromatch from 'micromatch';
import moment from 'moment';

import LogLevel from '../console/logLevel.js';
import Constants from '../constants.js';
import ArrayPoly from '../polyfill/arrayPoly.js';
import fsPoly, { FsWalkCallback } from '../polyfill/fsPoly.js';
import URLPoly from '../polyfill/urlPoly.js';
import DAT from './dats/dat.js';
import File from './files/file.js';

export enum MergeMode {
  // Clones contain all parent ROMs, all games contain BIOS & device ROMs
  FULLNONMERGED = 1,
  // Clones contain all parent ROMs, BIOS & device ROMsets are separate
  NONMERGED,
  // Clones exclude all parent ROMs, BIOS & device ROMsets are separate
  SPLIT,
  // Clones are merged into parent, BIOS & device ROMsets are separate
  MERGED,
}

export interface OptionsProps {
  readonly commands?: string[],

  readonly input?: string[],
  readonly inputExclude?: string[],
  readonly patch?: string[],
  readonly patchExclude?: string[],

  readonly dat?: string[],
  readonly datExclude?: string[],
  readonly datRegex?: string,
  readonly datRegexExclude?: string,

  readonly fixdat?: boolean;

  readonly output?: string,
  readonly dirMirror?: boolean,
  readonly dirDatName?: boolean,
  readonly dirDatDescription?: boolean,
  readonly dirLetter?: boolean,
  readonly dirLetterLimit?: number,
  readonly overwrite?: boolean,
  readonly overwriteInvalid?: boolean,
  readonly cleanExclude?: string[],

  readonly zipExclude?: string,
  readonly zipDatName?: boolean,

  readonly symlinkRelative?: boolean,

  readonly header?: string,
  readonly removeHeaders?: string[],

  readonly mergeRoms?: string,

  readonly filterRegex?: string,
  readonly filterRegexExclude?: string,
  readonly languageFilter?: string[],
  readonly regionFilter?: string[],
  readonly noBios?: boolean,
  readonly onlyBios?: boolean,
  readonly noDevice?: boolean,
  readonly onlyDevice?: boolean,
  readonly noUnlicensed?: boolean,
  readonly onlyUnlicensed?: boolean,
  readonly onlyRetail?: boolean,
  readonly noDebug?: boolean,
  readonly onlyDebug?: boolean,
  readonly noDemo?: boolean,
  readonly onlyDemo?: boolean,
  readonly noBeta?: boolean,
  readonly onlyBeta?: boolean,
  readonly noSample?: boolean,
  readonly onlySample?: boolean,
  readonly noPrototype?: boolean,
  readonly onlyPrototype?: boolean,
  readonly noTestRoms?: boolean,
  readonly onlyTestRoms?: boolean,
  readonly noAftermarket?: boolean,
  readonly onlyAftermarket?: boolean,
  readonly noHomebrew?: boolean,
  readonly onlyHomebrew?: boolean,
  readonly noUnverified?: boolean,
  readonly onlyUnverified?: boolean,
  readonly noBad?: boolean,
  readonly onlyBad?: boolean,

  readonly single?: boolean,
  readonly preferVerified?: boolean,
  readonly preferGood?: boolean,
  readonly preferLanguage?: string[],
  readonly preferRegion?: string[],
  readonly preferRevisionNewer?: boolean,
  readonly preferRevisionOlder?: boolean,
  readonly preferRetail?: boolean,
  readonly preferNTSC?: boolean,
  readonly preferPAL?: boolean,
  readonly preferParent?: boolean,

  readonly reportOutput?: string,

  readonly datThreads?: number,
  readonly writerThreads?: number,
  readonly verbose?: number,
  readonly help?: boolean,
}

/**
 * A collection of all options for a single invocation of the application.
 */
export default class Options implements OptionsProps {
  @Expose({ name: '_' })
  readonly commands: string[];

  readonly input: string[];

  readonly inputExclude: string[];

  readonly patch: string[];

  readonly patchExclude: string[];

  readonly dat: string[];

  readonly datExclude: string[];

  readonly datRegex: string;

  readonly datRegexExclude: string;

  readonly fixdat: boolean;

  readonly output: string;

  readonly dirMirror: boolean;

  readonly dirDatName: boolean;

  readonly dirDatDescription: boolean;

  readonly dirLetter: boolean;

  readonly dirLetterLimit: number;

  readonly overwrite: boolean;

  readonly overwriteInvalid: boolean;

  readonly cleanExclude: string[];

  readonly zipExclude: string;

  readonly zipDatName: boolean;

  readonly symlinkRelative: boolean;

  readonly header: string;

  readonly removeHeaders?: string[];

  readonly mergeRoms?: string;

  readonly filterRegex: string;

  readonly filterRegexExclude: string;

  readonly languageFilter: string[];

  readonly regionFilter: string[];

  readonly noBios: boolean;

  readonly onlyBios: boolean;

  readonly noDevice: boolean;

  readonly onlyDevice: boolean;

  readonly noUnlicensed: boolean;

  readonly onlyUnlicensed: boolean;

  readonly onlyRetail: boolean;

  readonly noDebug: boolean;

  readonly onlyDebug: boolean;

  readonly noDemo: boolean;

  readonly onlyDemo: boolean;

  readonly noBeta: boolean;

  readonly onlyBeta: boolean;

  readonly noSample: boolean;

  readonly onlySample: boolean;

  readonly noPrototype: boolean;

  readonly onlyPrototype: boolean;

  readonly noTestRoms: boolean;

  readonly onlyTestRoms: boolean;

  readonly noAftermarket: boolean;

  readonly onlyAftermarket: boolean;

  readonly noHomebrew: boolean;

  readonly onlyHomebrew: boolean;

  readonly noUnverified: boolean;

  readonly onlyUnverified: boolean;

  readonly noBad: boolean;

  readonly onlyBad: boolean;

  readonly single: boolean = false;

  readonly preferVerified: boolean;

  readonly preferGood: boolean;

  readonly preferLanguage: string[];

  readonly preferRegion: string[];

  readonly preferRevisionNewer: boolean;

  readonly preferRevisionOlder: boolean;

  readonly preferRetail: boolean;

  @Expose({ name: 'preferNtsc' })
  @Transform(({ value }) => !!value)
  readonly preferNTSC: boolean;

  @Expose({ name: 'preferPal' })
  @Transform(({ value }) => !!value)
  readonly preferPAL: boolean;

  readonly preferParent: boolean;

  readonly reportOutput: string;

  readonly datThreads: number;

  readonly writerThreads: number;

  readonly verbose: number;

  readonly help: boolean;

  constructor(options?: OptionsProps) {
    this.commands = options?.commands ?? [];

    this.input = options?.input ?? [];
    this.inputExclude = options?.inputExclude ?? [];
    this.patch = options?.patch ?? [];
    this.patchExclude = options?.patchExclude ?? [];

    this.dat = options?.dat ?? [];
    this.datExclude = options?.datExclude ?? [];
    this.datRegex = options?.datRegex ?? '';
    this.datRegexExclude = options?.datRegexExclude ?? '';

    this.fixdat = options?.fixdat ?? false;

    this.output = options?.output ?? '';
    this.dirMirror = options?.dirMirror ?? false;
    this.dirDatName = options?.dirDatName ?? false;
    this.dirDatDescription = options?.dirDatDescription ?? false;
    this.dirLetter = options?.dirLetter ?? false;
    this.dirLetterLimit = options?.dirLetterLimit ?? 0;
    this.overwrite = options?.overwrite ?? false;
    this.overwriteInvalid = options?.overwriteInvalid ?? false;
    this.cleanExclude = options?.cleanExclude ?? [];

    this.zipExclude = options?.zipExclude ?? '';
    this.zipDatName = options?.zipDatName ?? false;

    this.symlinkRelative = options?.symlinkRelative ?? false;

    this.header = options?.header ?? '';
    this.removeHeaders = options?.removeHeaders;

    this.mergeRoms = options?.mergeRoms;

    this.filterRegex = options?.filterRegex ?? '';
    this.filterRegexExclude = options?.filterRegexExclude ?? '';
    this.languageFilter = options?.languageFilter ?? [];
    this.regionFilter = options?.regionFilter ?? [];
    this.noBios = options?.noBios ?? false;
    this.onlyBios = options?.onlyBios ?? false;
    this.noDevice = options?.noDevice ?? false;
    this.onlyDevice = options?.onlyDevice ?? false;
    this.noUnlicensed = options?.noUnlicensed ?? false;
    this.onlyUnlicensed = options?.onlyUnlicensed ?? false;
    this.onlyRetail = options?.onlyRetail ?? false;
    this.noDebug = options?.noDebug ?? false;
    this.onlyDebug = options?.onlyDebug ?? false;
    this.noDemo = options?.noDemo ?? false;
    this.onlyDemo = options?.onlyDemo ?? false;
    this.noBeta = options?.noBeta ?? false;
    this.onlyBeta = options?.onlyBeta ?? false;
    this.noSample = options?.noSample ?? false;
    this.onlySample = options?.onlySample ?? false;
    this.noPrototype = options?.noPrototype ?? false;
    this.onlyPrototype = options?.onlyPrototype ?? false;
    this.noTestRoms = options?.noTestRoms ?? false;
    this.onlyTestRoms = options?.onlyTestRoms ?? false;
    this.noAftermarket = options?.noAftermarket ?? false;
    this.onlyAftermarket = options?.onlyAftermarket ?? false;
    this.noHomebrew = options?.noHomebrew ?? false;
    this.onlyHomebrew = options?.onlyHomebrew ?? false;
    this.noUnverified = options?.noUnverified ?? false;
    this.onlyUnverified = options?.onlyUnverified ?? false;
    this.noBad = options?.noBad ?? false;
    this.onlyBad = options?.onlyBad ?? false;

    this.single = options?.single ?? false;
    this.preferVerified = options?.preferVerified ?? false;
    this.preferGood = options?.preferGood ?? false;
    this.preferLanguage = options?.preferLanguage ?? [];
    this.preferRegion = options?.preferRegion ?? [];
    this.preferRevisionNewer = options?.preferRevisionNewer ?? false;
    this.preferRevisionOlder = options?.preferRevisionOlder ?? false;
    this.preferRetail = options?.preferRetail ?? false;
    this.preferNTSC = options?.preferNTSC ?? false;
    this.preferPAL = options?.preferPAL ?? false;
    this.preferParent = options?.preferParent ?? false;

    this.reportOutput = options?.reportOutput ?? '';

    this.datThreads = Math.max(options?.datThreads ?? 0, 1);
    this.writerThreads = Math.max(options?.writerThreads ?? 0, 1);
    this.verbose = options?.verbose ?? 0;
    this.help = options?.help ?? false;
  }

  /**
   * Construct a {@link Options} from a generic object, such as one from `yargs`.
   */
  static fromObject(obj: object): Options {
    return plainToInstance(Options, obj, {
      enableImplicitConversion: true,
    });
  }

  /**
   * Return a JSON representation of all options.
   */
  toString(): string {
    return JSON.stringify(instanceToPlain(this));
  }

  // Helpers

  private static getRegex(pattern: string): RegExp | undefined {
    if (!pattern.trim()) {
      return undefined;
    }

    const flagsMatch = pattern.match(/^\/(.+)\/([a-z]*)$/);
    if (flagsMatch !== null) {
      return new RegExp(flagsMatch[1], flagsMatch[2]);
    }

    return new RegExp(pattern);
  }

  // Commands

  getCommands(): Set<string> {
    return new Set(this.commands.map((c) => c.toLowerCase()));
  }

  /**
   * Was any writing command provided?
   */
  shouldWrite(): boolean {
    return this.writeString() !== undefined;
  }

  /**
   * The writing command that was specified.
   */
  writeString(): string | undefined {
    return ['copy', 'move', 'symlink'].find((command) => this.getCommands().has(command));
  }

  /**
   * Was the `copy` command provided?
   */
  shouldCopy(): boolean {
    return this.getCommands().has('copy');
  }

  /**
   * Was the `move` command provided?
   */
  shouldMove(): boolean {
    return this.getCommands().has('move');
  }

  /**
   * Was the `symlink` command provided?
   */
  shouldSymlink(): boolean {
    return this.getCommands().has('symlink');
  }

  /**
   * Was the `extract` command provided?
   */
  shouldExtract(): boolean {
    return this.getCommands().has('extract');
  }

  /**
   * Was the `zip` command provided?
   */
  canZip(): boolean {
    return this.getCommands().has('zip');
  }

  /**
   * Should a given output file path be zipped?
   */
  shouldZip(filePath: string): boolean {
    return this.canZip()
      && (!this.getZipExclude() || !micromatch.isMatch(
        filePath.replace(/^.[\\/]/, ''),
        this.getZipExclude(),
      ));
  }

<<<<<<< HEAD
  shouldFixdat(): boolean {
    return this.getCommands().indexOf('fixdat') !== -1 || this.fixdat;
  }

=======
  /**
   * Was the `clean` command provided?
   */
>>>>>>> f46ed924
  shouldClean(): boolean {
    return this.getCommands().has('clean');
  }

  /**
   * Was the `test` command provided?
   */
  shouldTest(): boolean {
    return this.getCommands().has('test');
  }

  /**
   * Was the `report` command provided?
   */
  shouldReport(): boolean {
    return this.getCommands().has('report');
  }

  // Options

  getInputPaths(): string[] {
    return this.input;
  }

  private async scanInputFiles(walkCallback?: FsWalkCallback): Promise<string[]> {
    return Options.scanPaths(this.input, walkCallback);
  }

  private async scanInputExcludeFiles(): Promise<string[]> {
    return Options.scanPaths(this.inputExclude, undefined, false);
  }

  /**
   * Scan for input files, and input files to exclude, and return the difference.
   */
  async scanInputFilesWithoutExclusions(walkCallback?: FsWalkCallback): Promise<string[]> {
    const inputFiles = await this.scanInputFiles(walkCallback);
    const inputExcludeFiles = new Set(await this.scanInputExcludeFiles());
    return inputFiles
      .filter((inputPath) => !inputExcludeFiles.has(inputPath));
  }

  getPatchFileCount(): number {
    return this.patch.length;
  }

  /**
   * Scan for patch files, and patch files to exclude, and return the difference.
   */
  async scanPatchFilesWithoutExclusions(walkCallback?: FsWalkCallback): Promise<string[]> {
    const patchFiles = await this.scanPatchFiles(walkCallback);
    const patchExcludeFiles = new Set(await this.scanPatchExcludeFiles());
    return patchFiles
      .filter((patchPath) => !patchExcludeFiles.has(patchPath));
  }

  private async scanPatchFiles(walkCallback?: FsWalkCallback): Promise<string[]> {
    return Options.scanPaths(this.patch, walkCallback);
  }

  private async scanPatchExcludeFiles(): Promise<string[]> {
    return Options.scanPaths(this.patchExclude, undefined, false);
  }

  private static async scanPaths(
    globPatterns: string[],
    walkCallback?: FsWalkCallback,
    requireFiles = true,
  ): Promise<string[]> {
    // Limit to scanning one glob pattern at a time to keep memory in check
    const uniqueGlobPatterns = globPatterns
      .filter((pattern) => pattern)
      .reduce(ArrayPoly.reduceUnique(), []);
    const globbedPaths = [];
    for (let i = 0; i < uniqueGlobPatterns.length; i += 1) {
      globbedPaths.push(...(await this.globPath(
        uniqueGlobPatterns[i],
        requireFiles,
        walkCallback ?? ((): void => {}),
      )));
    }

    // Filter to non-directories
    const isNonDirectory = await async.mapLimit(
      globbedPaths,
      Constants.MAX_FS_THREADS,
      async (file, callback: AsyncResultCallback<boolean, Error>) => {
        if (!await fsPoly.exists(file) && URLPoly.canParse(file)) {
          callback(null, true);
          return;
        }

        try {
          callback(null, !(await util.promisify(fs.lstat)(file)).isDirectory());
        } catch (e) {
          // Assume errors mean the path doesn't exist
          callback(null, false);
        }
      },
    );
    const globbedFiles = globbedPaths
      .filter((inputPath, idx) => isNonDirectory[idx])
      .filter((inputPath) => isNotJunk(path.basename(inputPath)));

    // Remove duplicates
    return globbedFiles
      .reduce(ArrayPoly.reduceUnique(), []);
  }

  private static async globPath(
    inputPath: string,
    requireFiles: boolean,
    walkCallback: FsWalkCallback,
  ): Promise<string[]> {
    // Windows will report that \\.\nul doesn't exist, catch it explicitly
    if (inputPath === os.devNull || inputPath.startsWith(os.devNull + path.sep)) {
      return [];
    }

    // fg only uses forward-slash path separators
    const inputPathNormalized = inputPath.replace(/\\/g, '/');

    // Glob the contents of directories
    if (await fsPoly.isDirectory(inputPath)) {
      const dirPaths = (await fsPoly.walk(inputPathNormalized, walkCallback))
        .map((filePath) => path.normalize(filePath));
      if (!dirPaths || !dirPaths.length) {
        if (!requireFiles) {
          return [];
        }
        throw new Error(`${inputPath}: directory doesn't contain any files`);
      }
      return dirPaths;
    }

    // If the file exists, don't process it as a glob pattern
    if (await fsPoly.exists(inputPath)) {
      walkCallback(1);
      return [inputPath];
    }

    // Otherwise, process it as a glob pattern
    const paths = (await fg(inputPathNormalized, { onlyFiles: true }))
      .map((filePath) => path.normalize(filePath));
    if (!paths || !paths.length) {
      if (URLPoly.canParse(inputPath)) {
        // Allow URLs, let the scanner modules deal with them
        walkCallback(1);
        return [inputPath];
      }

      if (!requireFiles) {
        return [];
      }
      throw new Error(`${inputPath}: no files found`);
    }
    walkCallback(paths.length);
    return paths;
  }

  /**
   * Were any DAT paths provided?
   */
  usingDats(): boolean {
    return this.dat.length > 0;
  }

  private async scanDatFiles(walkCallback?: FsWalkCallback): Promise<string[]> {
    return Options.scanPaths(this.dat, walkCallback);
  }

  private async scanDatExcludeFiles(): Promise<string[]> {
    return Options.scanPaths(this.datExclude, undefined, false);
  }

  /**
   * Scan for DAT files, and DAT files to exclude, and return the difference.
   */
  async scanDatFilesWithoutExclusions(walkCallback?: FsWalkCallback): Promise<string[]> {
    const datFiles = await this.scanDatFiles(walkCallback);
    const datExcludeFiles = new Set(await this.scanDatExcludeFiles());
    return datFiles
      .filter((inputPath) => !datExcludeFiles.has(inputPath));
  }

  getDatRegex(): RegExp | undefined {
    return Options.getRegex(this.datRegex);
  }

  getDatRegexExclude(): RegExp | undefined {
    return Options.getRegex(this.datRegexExclude);
  }

  getOutput(): string {
    return this.shouldWrite() ? this.output : Constants.GLOBAL_TEMP_DIR;
  }

  /**
   * Get the "root" sub-path of the output dir, the sub-path up until the first replaceable token.
   */
  getOutputDirRoot(): string {
    const outputSplit = path.normalize(this.getOutput()).split(path.sep);
    for (let i = 0; i < outputSplit.length; i += 1) {
      if (outputSplit[i].match(/\{[a-zA-Z]+\}/g) !== null) {
        return path.normalize(outputSplit.slice(0, i).join(path.sep));
      }
    }
    return outputSplit.join(path.sep);
  }

  getDirMirror(): boolean {
    return this.dirMirror;
  }

  getDirDatName(): boolean {
    return this.dirDatName;
  }

  getDirDatDescription(): boolean {
    return this.dirDatDescription;
  }

  getDirLetter(): boolean {
    return this.dirLetter;
  }

  getDirLetterLimit(): number {
    return this.dirLetterLimit;
  }

  getOverwrite(): boolean {
    return this.overwrite;
  }

  getOverwriteInvalid(): boolean {
    return this.overwriteInvalid;
  }

  private async scanCleanExcludeFiles(): Promise<string[]> {
    return Options.scanPaths(this.cleanExclude, undefined, false);
  }

  /**
   * Scan for output files, and output files to exclude from cleaning, and return the difference.
   */
  async scanOutputFilesWithoutCleanExclusions(
    outputDirs: string[],
    writtenFiles: File[],
  ): Promise<string[]> {
    // Written files that shouldn't be cleaned
    const writtenFilesNormalized = new Set(writtenFiles
      .map((file) => path.normalize(file.getFilePath())));

    // Files excluded from cleaning
    const cleanExcludedFilesNormalized = new Set((await this.scanCleanExcludeFiles())
      .map((filePath) => path.normalize(filePath)));

    return (await Options.scanPaths(outputDirs))
      .map((filePath) => path.normalize(filePath))
      .filter((filePath) => !writtenFilesNormalized.has(filePath))
      .filter((filePath) => !cleanExcludedFilesNormalized.has(filePath));
  }

  private getZipExclude(): string {
    return this.zipExclude;
  }

  getZipDatName(): boolean {
    return this.zipDatName;
  }

  getSymlinkRelative(): boolean {
    return this.symlinkRelative;
  }

  private getHeader(): string {
    return this.header;
  }

  /**
   * Should a file have its contents read to detect any {@link Header}?
   */
  shouldReadFileForHeader(filePath: string): boolean {
    return this.getHeader().length > 0 && micromatch.isMatch(
      filePath.replace(/^.[\\/]/, ''),
      this.getHeader(),
    );
  }

  /**
   * Can the {@link Header} be removed for a {@link extension} during writing?
   */
  canRemoveHeader(dat: DAT, extension: string): boolean {
    // ROMs in "headered" DATs shouldn't have their header removed
    if (dat.isHeadered()) {
      return false;
    }

    // ROMs in "headerless" DATs should have their header removed
    if (dat.isHeaderless()) {
      return true;
    }

    if (this.removeHeaders === undefined) {
      // Option wasn't provided, we shouldn't remove headers
      return false;
    }
    if (this.removeHeaders.length === 1 && this.removeHeaders[0] === '') {
      // Option was provided without any extensions, we should remove headers from every file
      return true;
    }
    // Option was provided with extensions, we should remove headers on name match
    return this.removeHeaders
      .some((removeHeader) => removeHeader.toLowerCase() === extension.toLowerCase());
  }

  getMergeRoms(): MergeMode | undefined {
    const mergeMode = Object.keys(MergeMode)
      .find((mode) => mode.toLowerCase() === this.mergeRoms?.toLowerCase());
    if (!mergeMode) {
      return undefined;
    }
    return MergeMode[mergeMode as keyof typeof MergeMode];
  }

  getFilterRegex(): RegExp | undefined {
    return Options.getRegex(this.filterRegex);
  }

  getFilterRegexExclude(): RegExp | undefined {
    return Options.getRegex(this.filterRegexExclude);
  }

  getLanguageFilter(): Set<string> {
    return new Set(Options.filterUniqueUpper(this.languageFilter));
  }

  getRegionFilter(): Set<string> {
    return new Set(Options.filterUniqueUpper(this.regionFilter));
  }

  getNoBios(): boolean {
    return this.noBios;
  }

  getOnlyBios(): boolean {
    return this.onlyBios;
  }

  getNoDevice(): boolean {
    return this.noDevice;
  }

  getOnlyDevice(): boolean {
    return this.onlyDevice;
  }

  getNoUnlicensed(): boolean {
    return this.noUnlicensed;
  }

  getOnlyUnlicensed(): boolean {
    return this.onlyUnlicensed;
  }

  getOnlyRetail(): boolean {
    return this.onlyRetail;
  }

  getNoDebug(): boolean {
    return this.noDebug;
  }

  getOnlyDebug(): boolean {
    return this.onlyDebug;
  }

  getNoDemo(): boolean {
    return this.noDemo;
  }

  getOnlyDemo(): boolean {
    return this.onlyDemo;
  }

  getNoBeta(): boolean {
    return this.noBeta;
  }

  getOnlyBeta(): boolean {
    return this.onlyBeta;
  }

  getNoSample(): boolean {
    return this.noSample;
  }

  getOnlySample(): boolean {
    return this.onlySample;
  }

  getNoPrototype(): boolean {
    return this.noPrototype;
  }

  getOnlyPrototype(): boolean {
    return this.onlyPrototype;
  }

  getNoTestRoms(): boolean {
    return this.noTestRoms;
  }

  getOnlyTestRoms(): boolean {
    return this.onlyTestRoms;
  }

  getNoAftermarket(): boolean {
    return this.noAftermarket;
  }

  getOnlyAftermarket(): boolean {
    return this.onlyAftermarket;
  }

  getNoHomebrew(): boolean {
    return this.noHomebrew;
  }

  getOnlyHomebrew(): boolean {
    return this.onlyHomebrew;
  }

  getNoUnverified(): boolean {
    return this.noUnverified;
  }

  getOnlyUnverified(): boolean {
    return this.onlyUnverified;
  }

  getNoBad(): boolean {
    return this.noBad;
  }

  getOnlyBad(): boolean {
    return this.onlyBad;
  }

  getSingle(): boolean {
    return this.single;
  }

  getPreferVerified(): boolean {
    return this.preferVerified;
  }

  getPreferGood(): boolean {
    return this.preferGood;
  }

  getPreferLanguages(): string[] {
    return Options.filterUniqueUpper(this.preferLanguage);
  }

  getPreferRegions(): string[] {
    return Options.filterUniqueUpper(this.preferRegion);
  }

  getPreferRevisionNewer(): boolean {
    return this.preferRevisionNewer;
  }

  getPreferRevisionOlder(): boolean {
    return this.preferRevisionOlder;
  }

  getPreferRetail(): boolean {
    return this.preferRetail;
  }

  getPreferNTSC(): boolean {
    return this.preferNTSC;
  }

  getPreferPAL(): boolean {
    return this.preferPAL;
  }

  getPreferParent(): boolean {
    return this.preferParent;
  }

  getReportOutput(): string {
    let { reportOutput } = this;

    // Replace date & time tokens
    const symbolMatches = reportOutput.match(/%([a-zA-Z])(\1|o)*/g);
    if (symbolMatches) {
      symbolMatches
        .reduce(ArrayPoly.reduceUnique(), [])
        .forEach((match) => {
          const val = moment().format(match.replace(/^%/, ''));
          reportOutput = reportOutput.replace(match, val);
        });
    }

    return fsPoly.makeLegal(path.resolve(reportOutput));
  }

  getDatThreads(): number {
    return this.datThreads;
  }

  getWriterThreads(): number {
    return this.writerThreads;
  }

  getLogLevel(): LogLevel {
    if (this.verbose === 1) {
      return LogLevel.INFO;
    } if (this.verbose === 2) {
      return LogLevel.DEBUG;
    } if (this.verbose >= 3) {
      return LogLevel.TRACE;
    }
    return LogLevel.WARN;
  }

  getHelp(): boolean {
    return this.help;
  }

  private static filterUniqueUpper(array: string[]): string[] {
    return array
      .map((value) => value.toUpperCase())
      .reduce(ArrayPoly.reduceUnique(), []);
  }
}<|MERGE_RESOLUTION|>--- conflicted
+++ resolved
@@ -457,16 +457,13 @@
       ));
   }
 
-<<<<<<< HEAD
   shouldFixdat(): boolean {
-    return this.getCommands().indexOf('fixdat') !== -1 || this.fixdat;
-  }
-
-=======
+    return this.getCommands().has('fixdat') || this.fixdat;
+  }
+
   /**
    * Was the `clean` command provided?
    */
->>>>>>> f46ed924
   shouldClean(): boolean {
     return this.getCommands().has('clean');
   }
