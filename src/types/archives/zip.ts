--- conflicted
+++ resolved
@@ -103,11 +103,6 @@
 
     zipFile.pipe(writeStream);
 
-<<<<<<< HEAD
-    console.log(`${tempZipFile}: enqueuing`);
-
-=======
->>>>>>> 5ee04fa1
     // Write all archive entries to the zip
     await async.eachLimit(
       [...inputToOutput.entries()],
@@ -119,29 +114,6 @@
        */
       3,
       async ([inputFile, outputArchiveEntry], callback) => {
-<<<<<<< HEAD
-        console.log(`${inputFile.toString()}: extracting`);
-        return inputFile
-          .extractToStream(async (readStream) => {
-            console.log(`${outputArchiveEntry.toString()}: compressing`);
-
-            const entryName = outputArchiveEntry.getEntryPath().replace(/[\\/]/g, '/');
-            zipFile.append(readStream, {
-              name: entryName,
-            });
-
-            // Leave the input stream open until we're done writing it
-            await new Promise<void>((resolve) => {
-              const interval = setInterval(() => {
-                if (writtenEntries.has(entryName)) {
-                  clearInterval(interval);
-                  resolve();
-                }
-              }, 10);
-            });
-            callback();
-          }, options.canRemoveHeader(dat, path.extname(inputFile.getExtractedFilePath())));
-=======
         const removeHeader = options.canRemoveHeader(
           dat,
           path.extname(inputFile.getExtractedFilePath()),
@@ -164,19 +136,12 @@
           });
           callback();
         });
->>>>>>> 5ee04fa1
       },
     );
 
     // Finalize writing the zip file
     await zipFile.finalize();
 
-<<<<<<< HEAD
-    // TODO(cemmer): something?
-
-    await fsPoly.rename(tempZipFile, this.getFilePath());
-=======
     await fsPoly.mv(tempZipFile, this.getFilePath());
->>>>>>> 5ee04fa1
   }
 }