--- conflicted
+++ resolved
@@ -1,18 +1,8 @@
-<<<<<<< HEAD
-import fs, { OpenMode, PathLike } from 'fs';
-import https from 'https';
-import path from 'path';
-import { Readable } from 'stream';
-import util from 'util';
-=======
 import fs, { OpenMode, PathLike } from 'node:fs';
 import https from 'node:https';
 import path from 'node:path';
 import { Readable } from 'node:stream';
 import util from 'node:util';
-
-import { crc32 } from '@node-rs/crc32';
->>>>>>> 1821e5bc
 
 import Constants from '../../constants.js';
 import ArrayPoly from '../../polyfill/arrayPoly.js';
