import crc32 from 'crc/crc32';
import fs, { PathLike } from 'fs';
import path from 'path';
import { Readable } from 'stream';
import util from 'util';

import Constants from '../../constants.js';
import fsPoly from '../../polyfill/fsPoly.js';
import Patch from '../patches/patch.js';
import FileHeader from './fileHeader.js';

export default class File {
  private readonly filePath: string;

  private readonly size: number;

  private readonly crc32: string;

  private readonly crc32WithoutHeader: string;

  private readonly fileHeader?: FileHeader;

  private readonly patch?: Patch;

  protected constructor(
    filePath: string,
    size: number,
    crc: string,
    crc32WithoutHeader: string,
    fileHeader?: FileHeader,
    patch?: Patch,
  ) {
    this.filePath = path.normalize(filePath);
    this.size = size;
    this.crc32 = crc.toLowerCase().padStart(8, '0');
    this.crc32WithoutHeader = crc32WithoutHeader.toLowerCase().padStart(8, '0');
    this.fileHeader = fileHeader;
    this.patch = patch;
  }

  static async fileOf(
    filePath: string,
    size?: number,
    crc?: string,
    fileHeader?: FileHeader,
    patch?: Patch,
  ): Promise<File> {
    let finalSize = size;
<<<<<<< HEAD
=======
    if (finalSize === undefined) {
      if (await fsPoly.exists(filePath)) {
        finalSize = (await util.promisify(fs.stat)(filePath)).size;
      } else {
        finalSize = 0;
      }
    }

>>>>>>> 436d34d5
    let finalCrc = crc;
    let finalCrcWithoutHeader;
    if (await fsPoly.exists(filePath)) {
      finalSize = finalSize || (await fsPromises.stat(filePath)).size;
      finalCrc = finalCrc || await this.calculateCrc32(filePath);
      if (fileHeader) {
        finalCrcWithoutHeader = finalCrcWithoutHeader
          || await this.calculateCrc32(filePath, fileHeader);
      }
    } else {
      finalSize = finalSize || 0;
      finalCrc = finalCrc || '';
    }
    finalCrcWithoutHeader = finalCrcWithoutHeader || finalCrc;

    return new File(
      filePath,
      finalSize,
      finalCrc,
      finalCrcWithoutHeader,
      fileHeader,
      patch,
    );
  }

  // Property getters

  getFilePath(): string {
    return this.filePath;
  }

  getSize(): number {
    return this.size;
  }

  getSizeWithoutHeader(): number {
    return this.size - (this.fileHeader?.dataOffsetBytes || 0);
  }

  getExtractedFilePath(): string {
    return path.basename(this.filePath);
  }

  getCrc32(): string {
    return this.crc32;
  }

  getCrc32WithoutHeader(): string {
    return this.crc32WithoutHeader;
  }

  getFileHeader(): FileHeader | undefined {
    return this.fileHeader;
  }

  getPatch(): Patch | undefined {
    return this.patch;
  }

  // Other functions

  protected static async calculateCrc32(
    localFile: string,
    fileHeader?: FileHeader,
  ): Promise<string> {
    const start = fileHeader?.dataOffsetBytes || 0;

    return new Promise((resolve, reject) => {
      const stream = fs.createReadStream(localFile, {
        start,
        highWaterMark: Constants.FILE_READING_CHUNK_SIZE,
      });

      let crc: number;
      stream.on('data', (chunk) => {
        if (!crc) {
          crc = crc32(chunk);
        } else {
          crc = crc32(chunk, crc);
        }
      });
      stream.on('end', () => {
        resolve((crc || 0).toString(16));
      });

      stream.on('error', (err) => reject(err));
    });
  }

  async extractToFile<T>(
    callback: (localFile: string) => (T | Promise<T>),
  ): Promise<T> {
    return callback(this.getFilePath());
  }

  async extractToTempFile<T>(
    callback: (localFile: string) => (T | Promise<T>),
  ): Promise<T> {
    const temp = fsPoly.mktempSync(path.join(
      Constants.GLOBAL_TEMP_DIR,
      `${path.basename(this.getFilePath())}.temp`,
    ));
    await util.promisify(fs.copyFile)(this.getFilePath(), temp);
    try {
      return await callback(temp);
    } finally {
      await fsPoly.rm(temp);
    }
  }

  async extractToStream<T>(
    callback: (stream: Readable) => (T | Promise<T>),
    removeHeader = false,
  ): Promise<T> {
    const start = removeHeader && this.getFileHeader()
      ? this.getFileHeader()?.dataOffsetBytes || 0
      : 0;

    // Apply the patch if there is one
    if (this.getPatch()) {
      const patch = this.getPatch() as Patch;
      return patch.apply(this, async (tempFile) => File
        .createStreamFromFile(tempFile, start, callback));
    }

    return File.createStreamFromFile(this.filePath, start, callback);
  }

  static async createStreamFromFile<T>(
    filePath: PathLike,
    start: number,
    callback: (stream: Readable) => (Promise<T> | T),
  ): Promise<T> {
    const stream = fs.createReadStream(filePath, { start });
    try {
      return await callback(stream);
    } finally {
      stream.destroy();
    }
  }

  async withFileName(fileNameWithoutExt: string): Promise<File> {
    const { base, ...parsedFilePath } = path.parse(this.getFilePath());
    parsedFilePath.name = fileNameWithoutExt;
    const filePath = path.format(parsedFilePath);

    return File.fileOf(
      filePath,
      this.getSize(),
      this.getCrc32(),
      this.getFileHeader(),
      this.getPatch(),
    );
  }

  async withExtractedFilePath(extractedNameWithoutExt: string): Promise<File> {
    return this.withFileName(extractedNameWithoutExt);
  }

  async withFileHeader(fileHeader: FileHeader): Promise<File> {
    // Make sure the file actually has the header magic string
    const hasHeader = await this.extractToStream(
      async (stream) => fileHeader.fileHasHeader(stream),
    );
    if (!hasHeader) {
      return this;
    }

    return File.fileOf(
      this.getFilePath(),
      this.getSize(),
      this.getCrc32(),
      fileHeader,
      undefined, // don't allow a patch
    );
  }

  async withPatch(patch: Patch): Promise<File> {
    if (patch.getCrcBefore() !== this.getCrc32()) {
      return this;
    }

    return File.fileOf(
      this.getFilePath(),
      this.getSize(),
      this.getCrc32(),
      undefined, // don't allow a file header
      patch,
    );
  }

  /** *************************
   *                          *
   *     Pseudo Built-Ins     *
   *                          *
   ************************** */

  toString(): string {
    return this.filePath;
  }

  static hashCode(crc: string, size: number): string {
    return `${crc}|${size}`;
  }

  hashCodeWithHeader(): string {
    return File.hashCode(this.getCrc32(), this.getSize());
  }

  hashCodeWithoutHeader(): string {
    return File.hashCode(this.getCrc32WithoutHeader(), this.getSizeWithoutHeader());
  }

  hashCodes(): string[] {
    return [
      this.hashCodeWithHeader(),
      this.hashCodeWithoutHeader(),
    ].filter((hash, idx, hashes) => hashes.indexOf(hash) === idx);
  }

  equals(other: File): boolean {
    if (this === other) {
      return true;
    }
    return this.getFilePath() === other.getFilePath()
        && this.getSize() === other.getSize()
        && this.getCrc32() === other.getCrc32()
        && this.getCrc32WithoutHeader() === other.getCrc32WithoutHeader();
  }
}<|MERGE_RESOLUTION|>--- conflicted
+++ resolved
@@ -46,21 +46,10 @@
     patch?: Patch,
   ): Promise<File> {
     let finalSize = size;
-<<<<<<< HEAD
-=======
-    if (finalSize === undefined) {
-      if (await fsPoly.exists(filePath)) {
-        finalSize = (await util.promisify(fs.stat)(filePath)).size;
-      } else {
-        finalSize = 0;
-      }
-    }
-
->>>>>>> 436d34d5
     let finalCrc = crc;
     let finalCrcWithoutHeader;
     if (await fsPoly.exists(filePath)) {
-      finalSize = finalSize || (await fsPromises.stat(filePath)).size;
+      finalSize = finalSize || (await util.promisify(fs.stat)(filePath)).size;
       finalCrc = finalCrc || await this.calculateCrc32(filePath);
       if (fileHeader) {
         finalCrcWithoutHeader = finalCrcWithoutHeader
