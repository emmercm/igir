import fs, { OpenMode, PathLike } from 'node:fs';
import https from 'node:https';
import path from 'node:path';
import { Readable } from 'node:stream';

import {
  Exclude, Expose, instanceToPlain, plainToClassFromExist,
} from 'class-transformer';

import Constants from '../../constants.js';
import FilePoly from '../../polyfill/filePoly.js';
import fsPoly from '../../polyfill/fsPoly.js';
import URLPoly from '../../polyfill/urlPoly.js';
import Patch from '../patches/patch.js';
import FileChecksums, { ChecksumBitmask, ChecksumProps } from './fileChecksums.js';
import ROMHeader from './romHeader.js';

export interface FileProps extends ChecksumProps {
  readonly filePath: string;
  readonly size?: number;
  readonly crc32WithoutHeader?: string;
  readonly md5WithoutHeader?: string;
  readonly sha1WithoutHeader?: string;
  readonly symlinkSource?: string;
  readonly fileHeader?: ROMHeader;
  readonly patch?: Patch;
}

@Exclude()
export default class File implements FileProps {
  readonly filePath: string;

  @Expose()
  readonly size: number;

  @Expose()
<<<<<<< HEAD
  readonly crc32: string;
=======
  readonly crc32?: string;
>>>>>>> 950f352a

  readonly crc32WithoutHeader?: string;

  @Expose()
  readonly md5?: string;

  readonly md5WithoutHeader?: string;

  @Expose()
  readonly sha1?: string;

  readonly sha1WithoutHeader?: string;

  readonly symlinkSource?: string;

  readonly fileHeader?: ROMHeader;

  readonly patch?: Patch;

  protected constructor(fileProps: FileProps) {
    this.filePath = path.normalize(fileProps.filePath);
    this.size = fileProps.size ?? 0;
    this.crc32 = fileProps.crc32?.toLowerCase().replace(/^0x/, '').padStart(8, '0');
    this.crc32WithoutHeader = fileProps.crc32WithoutHeader?.toLowerCase().replace(/^0x/, '').padStart(8, '0');
    this.md5 = fileProps.md5?.toLowerCase().replace(/^0x/, '').padStart(32, '0');
    this.md5WithoutHeader = fileProps.md5WithoutHeader?.toLowerCase().replace(/^0x/, '').padStart(32, '0');
    this.sha1 = fileProps.sha1?.toLowerCase().replace(/^0x/, '').padStart(40, '0');
    this.sha1WithoutHeader = fileProps.sha1WithoutHeader?.toLowerCase().replace(/^0x/, '').padStart(40, '0');
    this.symlinkSource = fileProps.symlinkSource;
    this.fileHeader = fileProps.fileHeader;
    this.patch = fileProps.patch;
  }

  static async fileOf(
    fileProps: FileProps,
    checksumBitmask: number = ChecksumBitmask.CRC32,
  ): Promise<File> {
    let finalSize = fileProps.size;
    let finalCrcWithHeader = fileProps.crc32;
    let finalCrcWithoutHeader = fileProps.fileHeader
      ? fileProps.crc32WithoutHeader
      : fileProps.crc32;
    let finalMd5WithHeader = fileProps.md5;
    let finalMd5WithoutHeader = fileProps.fileHeader
      ? fileProps.md5WithoutHeader
      : fileProps.md5;
    let finalSha1WithHeader = fileProps.sha1;
    let finalSha1WithoutHeader = fileProps.fileHeader
      ? fileProps.sha1WithoutHeader
      : fileProps.sha1;
    let finalSymlinkSource = fileProps.symlinkSource;

    if (await fsPoly.exists(fileProps.filePath)) {
      // Calculate size
      if (finalSize === undefined) {
        finalSize = await fsPoly.size(fileProps.filePath);
      }

      // Calculate checksums
      if ((!finalCrcWithHeader && (checksumBitmask & ChecksumBitmask.CRC32))
        || (!finalMd5WithHeader && (checksumBitmask & ChecksumBitmask.MD5))
        || (!finalSha1WithHeader && (checksumBitmask & ChecksumBitmask.SHA1))
      ) {
        const headeredChecksums = await FileChecksums.hashFile(
          fileProps.filePath,
          checksumBitmask,
        );
        finalCrcWithHeader = headeredChecksums.crc32 ?? finalCrcWithHeader;
        finalMd5WithHeader = headeredChecksums.md5 ?? finalMd5WithHeader;
        finalSha1WithHeader = headeredChecksums.sha1 ?? finalSha1WithHeader;
      }
      if (fileProps.fileHeader && checksumBitmask) {
<<<<<<< HEAD
        const unheaderedChecksums = await FileChecksums.hashFile(
=======
        const headerlessChecksums = await FileChecksums.hashFile(
>>>>>>> 950f352a
          fileProps.filePath,
          checksumBitmask,
          fileProps.fileHeader.getDataOffsetBytes(),
        );
        finalCrcWithoutHeader = headerlessChecksums.crc32;
        finalMd5WithoutHeader = headerlessChecksums.md5;
        finalSha1WithoutHeader = headerlessChecksums.sha1;
      }

      if (await fsPoly.isSymlink(fileProps.filePath)) {
        finalSymlinkSource = await fsPoly.readlink(fileProps.filePath);
      }
    } else {
      finalSize = finalSize ?? 0;
      finalCrcWithHeader = finalCrcWithHeader ?? '';
    }
    finalCrcWithoutHeader = finalCrcWithoutHeader ?? finalCrcWithHeader;
    finalMd5WithoutHeader = finalMd5WithoutHeader ?? finalMd5WithHeader;
    finalSha1WithoutHeader = finalSha1WithoutHeader ?? finalSha1WithHeader;

    return new File({
      filePath: fileProps.filePath,
      size: finalSize,
      crc32: finalCrcWithHeader,
      crc32WithoutHeader: finalCrcWithoutHeader,
      md5: finalMd5WithHeader,
      md5WithoutHeader: finalMd5WithoutHeader,
      sha1: finalSha1WithHeader,
      sha1WithoutHeader: finalSha1WithoutHeader,
      symlinkSource: finalSymlinkSource,
      fileHeader: fileProps.fileHeader,
      patch: fileProps.patch,
    });
  }

  static async fileOfObject(filePath: string, obj: FileProps): Promise<File> {
    const deserialized = plainToClassFromExist(
      new File({ filePath }),
      obj,
      {
        enableImplicitConversion: true,
        excludeExtraneousValues: true,
      },
    );
    return this.fileOf(deserialized);
  }

  toObject(): object {
    return instanceToPlain(this, {
      exposeUnsetFields: false,
    });
  }

  // Property getters

  getFilePath(): string {
    return this.filePath;
  }

  getSize(): number {
    return this.size;
  }

  getSizeWithoutHeader(): number {
    return this.size - (this.fileHeader?.getDataOffsetBytes() ?? 0);
  }

  getExtractedFilePath(): string {
    return path.basename(this.filePath);
  }

  getCrc32(): string | undefined {
    return this.crc32;
  }

  getCrc32WithoutHeader(): string | undefined {
    return this.crc32WithoutHeader;
  }

  getMd5(): string | undefined {
    return this.md5;
  }

  getMd5WithoutHeader(): string | undefined {
    return this.md5WithoutHeader;
  }

  getSha1(): string | undefined {
    return this.sha1;
  }

  getSha1WithoutHeader(): string | undefined {
    return this.sha1WithoutHeader;
  }

  protected getSymlinkSource(): string | undefined {
    return this.symlinkSource;
  }

  getFileHeader(): ROMHeader | undefined {
    return this.fileHeader;
  }

  getPatch(): Patch | undefined {
    return this.patch;
  }

  isURL(): boolean {
    return URLPoly.canParse(this.getFilePath());
  }

  public getChecksumBitmask(): number {
    return (this.getCrc32()?.replace(/^0+|0+$/, '') ? ChecksumBitmask.CRC32 : 0)
      | (this.getMd5()?.replace(/^0+|0+$/, '') ? ChecksumBitmask.MD5 : 0)
      | (this.getSha1()?.replace(/^0+|0+$/, '') ? ChecksumBitmask.SHA1 : 0);
  }

  // Other functions

  async extractToFile(destinationPath: string): Promise<void> {
    await fsPoly.copyFile(this.getFilePath(), destinationPath);
  }

  async extractToTempFile<T>(
    callback: (tempFile: string) => (T | Promise<T>),
  ): Promise<T> {
    const tempFile = await fsPoly.mktemp(path.join(
      Constants.GLOBAL_TEMP_DIR,
      path.basename(this.getFilePath()),
    ));
    await fsPoly.copyFile(this.getFilePath(), tempFile);

    try {
      return await callback(tempFile);
    } finally {
      await fsPoly.rm(tempFile, { force: true });
    }
  }

  async extractToTempFilePoly<T>(
    flags: OpenMode,
    callback: (filePoly: FilePoly) => (T | Promise<T>),
  ): Promise<T> {
    return this.extractToTempFile(async (tempFile) => {
      const filePoly = await FilePoly.fileFrom(tempFile, flags);
      try {
        return await callback(filePoly);
      } finally {
        await filePoly.close();
      }
    });
  }

  async extractAndPatchToFile(destinationPath: string): Promise<void> {
    const start = this.getFileHeader()?.getDataOffsetBytes() ?? 0;
    const patch = this.getPatch();

    // Simple case: create a file without removing its header
    if (start <= 0) {
      if (patch) {
        // Patch the file and don't remove its header
        return patch.createPatchedFile(this, destinationPath);
      }
      // Copy the file and don't remove its header
      return this.extractToFile(destinationPath);
    }

    // Complex case: create a temp file with the header removed
    const tempFile = await fsPoly.mktemp(path.join(
      Constants.GLOBAL_TEMP_DIR,
      path.basename(this.getExtractedFilePath()),
    ));
    if (patch) {
      // Create a patched temp file, then copy it without removing its header
      await patch.createPatchedFile(this, tempFile);
      try {
<<<<<<< HEAD
        return await File.createStreamFromFile(tempFile, async (stream) => new Promise((resolve, reject) => {
          const writeStream = fs.createWriteStream(destinationPath);
          writeStream.on('close', resolve);
          writeStream.on('error', reject);
          stream.pipe(writeStream);
        }), start);
=======
        return await File.createStreamFromFile(
          tempFile,
          async (stream) => new Promise((resolve, reject) => {
            const writeStream = fs.createWriteStream(destinationPath);
            writeStream.on('close', resolve);
            writeStream.on('error', reject);
            stream.pipe(writeStream);
          }),
          start,
        );
>>>>>>> 950f352a
      } finally {
        await fsPoly.rm(tempFile, { force: true });
      }
    }
    // Extract this file removing its header
    return this.createReadStream(async (stream) => new Promise((resolve, reject) => {
      const writeStream = fs.createWriteStream(destinationPath);
      writeStream.on('close', resolve);
      writeStream.on('error', reject);
      stream.pipe(writeStream);
    }), start);
  }

  async createReadStream<T>(
    callback: (stream: Readable) => (T | Promise<T>),
    start = 0,
  ): Promise<T> {
    return File.createStreamFromFile(this.getFilePath(), callback, start);
  }

  async createPatchedReadStream<T>(
    callback: (stream: Readable) => (T | Promise<T>),
  ): Promise<T> {
    const start = this.getFileHeader()?.getDataOffsetBytes() ?? 0;
    const patch = this.getPatch();

    // Simple case: create a read stream at an offset
    if (!patch) {
      return this.createReadStream(callback, start);
    }

    // Complex case: create a temp patched file and then create read stream at an offset
    const tempFile = await fsPoly.mktemp(path.join(
      Constants.GLOBAL_TEMP_DIR,
      path.basename(this.getExtractedFilePath()),
    ));
    try {
      await patch.createPatchedFile(this, tempFile);
      return await File.createStreamFromFile(tempFile, callback, start);
    } finally {
      await fsPoly.rm(tempFile, { force: true });
    }
  }

  static async createStreamFromFile<T>(
    filePath: PathLike,
    callback: (stream: Readable) => (Promise<T> | T),
    start?: number,
    end?: number,
  ): Promise<T> {
    const stream = fs.createReadStream(filePath, {
      start,
      end,
      highWaterMark: Constants.FILE_READING_CHUNK_SIZE,
    });
    try {
      return await callback(stream);
    } finally {
      stream.destroy();
    }
  }

  async downloadToPath(filePath: string): Promise<File> {
    if (await fsPoly.exists(this.getFilePath())) {
      return this;
    }

    return new Promise((resolve, reject) => {
      https.get(this.getFilePath(), {
        timeout: 30_000,
      }, (res) => {
        const writeStream = fs.createWriteStream(filePath);
        res.pipe(writeStream);
        writeStream.on('finish', async () => {
          writeStream.close();
          resolve(await File.fileOf({ filePath }, this.getChecksumBitmask()));
        });
      })
        .on('error', reject)
        .on('timeout', reject);
    });
  }

  async downloadToTempPath(tempPrefix: string): Promise<File> {
    if (await fsPoly.exists(this.getFilePath())) {
      return this;
    }

    const filePath = await fsPoly.mktemp(path.join(Constants.GLOBAL_TEMP_DIR, tempPrefix));
    return this.downloadToPath(filePath);
  }

  withFilePath(filePath: string): File {
    return new File({
      ...this,
      filePath,
    });
  }

  async withFileHeader(fileHeader: ROMHeader): Promise<File> {
    // Make sure the file actually has the right file signature
    const hasHeader = await this.createReadStream(
      async (stream) => fileHeader.fileHasHeader(stream),
    );
    if (!hasHeader) {
      return this;
    }

    return File.fileOf({
      ...this,
      fileHeader,
      patch: undefined, // don't allow a patch
    }, this.getChecksumBitmask());
  }

  withoutFileHeader(): File {
    return new File({
      ...this,
      fileHeader: undefined,
      crc32WithoutHeader: this.getCrc32(),
      md5WithoutHeader: this.getMd5(),
      sha1WithoutHeader: this.getSha1(),
    });
  }

  withPatch(patch: Patch): File {
    if (patch.getCrcBefore() !== this.getCrc32()) {
      return this;
    }

    return new File({
      ...this,
      fileHeader: undefined,
      patch,
    });
  }

  /**
   ****************************
   *
   *     Pseudo Built-Ins     *
   *
   ****************************
   */

  toString(): string {
    // TODO(cemmer): indicate if there's a patch?
    if (this.getSymlinkSource()) {
      return `${this.getFilePath()} -> ${this.getSymlinkSource()}`;
    }
    return this.getFilePath();
  }

  /**
   * A string hash code to uniquely identify this {@link File}.
   */
  hashCode(): string {
    return this.getSha1()
      ?? this.getMd5()
      ?? `${this.getCrc32()}|${this.getSize()}`;
  }

  equals(other: File): boolean {
    if (this === other) {
      return true;
    }
    return this.getFilePath() === other.getFilePath()
        && this.getSize() === other.getSize()
        && this.getCrc32() === other.getCrc32()
        && this.getCrc32WithoutHeader() === other.getCrc32WithoutHeader();
  }
}<|MERGE_RESOLUTION|>--- conflicted
+++ resolved
@@ -34,11 +34,7 @@
   readonly size: number;
 
   @Expose()
-<<<<<<< HEAD
-  readonly crc32: string;
-=======
   readonly crc32?: string;
->>>>>>> 950f352a
 
   readonly crc32WithoutHeader?: string;
 
@@ -111,11 +107,7 @@
         finalSha1WithHeader = headeredChecksums.sha1 ?? finalSha1WithHeader;
       }
       if (fileProps.fileHeader && checksumBitmask) {
-<<<<<<< HEAD
-        const unheaderedChecksums = await FileChecksums.hashFile(
-=======
         const headerlessChecksums = await FileChecksums.hashFile(
->>>>>>> 950f352a
           fileProps.filePath,
           checksumBitmask,
           fileProps.fileHeader.getDataOffsetBytes(),
@@ -292,14 +284,6 @@
       // Create a patched temp file, then copy it without removing its header
       await patch.createPatchedFile(this, tempFile);
       try {
-<<<<<<< HEAD
-        return await File.createStreamFromFile(tempFile, async (stream) => new Promise((resolve, reject) => {
-          const writeStream = fs.createWriteStream(destinationPath);
-          writeStream.on('close', resolve);
-          writeStream.on('error', reject);
-          stream.pipe(writeStream);
-        }), start);
-=======
         return await File.createStreamFromFile(
           tempFile,
           async (stream) => new Promise((resolve, reject) => {
@@ -310,7 +294,6 @@
           }),
           start,
         );
->>>>>>> 950f352a
       } finally {
         await fsPoly.rm(tempFile, { force: true });
       }
