--- conflicted
+++ resolved
@@ -2,9 +2,6 @@
 import fs from 'fs';
 import path from 'path';
 import { Readable } from 'stream';
-
-import Constants from '../../constants.js';
-import FileHeader from './fileHeader.js';
 
 import Constants from '../../constants.js';
 import FileHeader from './fileHeader.js';
@@ -62,11 +59,7 @@
   }
 
   private async calculateCrc32(processHeader: boolean): Promise<string> {
-<<<<<<< HEAD
     return this.extractToFile(async (localFile) => {
-=======
-    return this.extract(async (localFile) => {
->>>>>>> 1988212b
       // If we're hashing a file with a header, make sure the file actually has the header magic
       // string before excluding it
       let start = 0;
@@ -80,10 +73,6 @@
           highWaterMark: Constants.FILE_READING_CHUNK_SIZE,
         });
 
-<<<<<<< HEAD
-        // TODO(cemmer): swap this out for the 'crypto' library
-=======
->>>>>>> 1988212b
         let crc: number;
         stream.on('data', (chunk) => {
           if (!crc) {
@@ -111,7 +100,6 @@
     return callback(this.filePath);
   }
 
-<<<<<<< HEAD
   async extractToStream<T>(callback: (stream: Readable) => (Promise<T> | T)): Promise<T> {
     const stream = fs.createReadStream(this.filePath);
     const result = await callback(stream);
@@ -119,8 +107,6 @@
     return result;
   }
 
-=======
->>>>>>> 1988212b
   withFileHeader(fileHeader: FileHeader): File {
     return new File(
       this.filePath,
