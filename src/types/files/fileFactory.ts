import path from 'node:path';

import Archive from './archives/archive.js';
<<<<<<< HEAD
import Chd from './archives/chd/chd.js';
=======
import ArchiveEntry from './archives/archiveEntry.js';
>>>>>>> 8e26ebfb
import Rar from './archives/rar.js';
import SevenZip from './archives/sevenZip.js';
import Tar from './archives/tar.js';
import Zip from './archives/zip.js';
import File from './file.js';
import FileCache from './fileCache.js';
import { ChecksumBitmask } from './fileChecksums.js';

export default class FileFactory {
  static async filesFrom(
    filePath: string,
    checksumBitmask: number = ChecksumBitmask.CRC32,
  ): Promise<File[]> {
    if (!this.isArchive(filePath)) {
      return [await this.fileFrom(filePath, checksumBitmask)];
    }

    try {
      return await this.entriesFrom(filePath, checksumBitmask);
    } catch (error) {
      if (error && typeof error === 'object' && 'code' in error && error.code === 'ENOENT') {
        throw new Error(`file doesn't exist: ${filePath}`);
      }
      if (typeof error === 'string') {
        throw new Error(error);
      }
      throw error;
    }
  }

  public static async fileFrom(
    filePath: string,
    checksumBitmask: number,
  ): Promise<File> {
    return FileCache.getOrComputeFile(filePath, checksumBitmask);
  }

  /**
   * This ordering should match {@link ROMScanner#archiveEntryPriority}
   */
  private static async entriesFrom(
    filePath: string,
    checksumBitmask: number,
  ): Promise<ArchiveEntry<Archive>[]> {
    let archive: Archive;
    if (Zip.SUPPORTED_EXTENSIONS.some((ext) => filePath.toLowerCase().endsWith(ext))) {
<<<<<<< HEAD
      return new Zip(filePath);
    } if (Tar.SUPPORTED_EXTENSIONS.some((ext) => filePath.toLowerCase().endsWith(ext))) {
      return new Tar(filePath);
    } if (Rar.SUPPORTED_EXTENSIONS.some((ext) => filePath.toLowerCase().endsWith(ext))) {
      return new Rar(filePath);
    } if (SevenZip.SUPPORTED_EXTENSIONS.some((ext) => filePath.toLowerCase().endsWith(ext))) {
      return new SevenZip(filePath);
    } if (Chd.SUPPORTED_EXTENSIONS.some((ext) => filePath.toLowerCase().endsWith(ext))) {
      return new Chd(filePath);
=======
      archive = new Zip(filePath);
    } else if (Tar.SUPPORTED_EXTENSIONS.some((ext) => filePath.toLowerCase().endsWith(ext))) {
      archive = new Tar(filePath);
    } else if (Rar.SUPPORTED_EXTENSIONS.some((ext) => filePath.toLowerCase().endsWith(ext))) {
      archive = new Rar(filePath);
    } else if (SevenZip.SUPPORTED_EXTENSIONS.some((ext) => filePath.toLowerCase().endsWith(ext))) {
      archive = new SevenZip(filePath);
    } else {
      throw new Error(`unknown archive type: ${path.extname(filePath)}`);
>>>>>>> 8e26ebfb
    }

    return FileCache.getOrComputeEntries(archive, checksumBitmask);
  }

  static isArchive(filePath: string): boolean {
    return [
      ...Zip.SUPPORTED_EXTENSIONS,
      ...Tar.SUPPORTED_EXTENSIONS,
      ...Rar.SUPPORTED_EXTENSIONS,
      ...SevenZip.SUPPORTED_EXTENSIONS,
      ...Chd.SUPPORTED_EXTENSIONS,
    ].some((ext) => filePath.toLowerCase().endsWith(ext));
  }
}<|MERGE_RESOLUTION|>--- conflicted
+++ resolved
@@ -1,11 +1,8 @@
 import path from 'node:path';
 
 import Archive from './archives/archive.js';
-<<<<<<< HEAD
+import ArchiveEntry from './archives/archiveEntry.js';
 import Chd from './archives/chd/chd.js';
-=======
-import ArchiveEntry from './archives/archiveEntry.js';
->>>>>>> 8e26ebfb
 import Rar from './archives/rar.js';
 import SevenZip from './archives/sevenZip.js';
 import Tar from './archives/tar.js';
@@ -52,17 +49,6 @@
   ): Promise<ArchiveEntry<Archive>[]> {
     let archive: Archive;
     if (Zip.SUPPORTED_EXTENSIONS.some((ext) => filePath.toLowerCase().endsWith(ext))) {
-<<<<<<< HEAD
-      return new Zip(filePath);
-    } if (Tar.SUPPORTED_EXTENSIONS.some((ext) => filePath.toLowerCase().endsWith(ext))) {
-      return new Tar(filePath);
-    } if (Rar.SUPPORTED_EXTENSIONS.some((ext) => filePath.toLowerCase().endsWith(ext))) {
-      return new Rar(filePath);
-    } if (SevenZip.SUPPORTED_EXTENSIONS.some((ext) => filePath.toLowerCase().endsWith(ext))) {
-      return new SevenZip(filePath);
-    } if (Chd.SUPPORTED_EXTENSIONS.some((ext) => filePath.toLowerCase().endsWith(ext))) {
-      return new Chd(filePath);
-=======
       archive = new Zip(filePath);
     } else if (Tar.SUPPORTED_EXTENSIONS.some((ext) => filePath.toLowerCase().endsWith(ext))) {
       archive = new Tar(filePath);
@@ -70,9 +56,10 @@
       archive = new Rar(filePath);
     } else if (SevenZip.SUPPORTED_EXTENSIONS.some((ext) => filePath.toLowerCase().endsWith(ext))) {
       archive = new SevenZip(filePath);
+    } else if (Chd.SUPPORTED_EXTENSIONS.some((ext) => filePath.toLowerCase().endsWith(ext))) {
+      archive = new Chd(filePath);
     } else {
       throw new Error(`unknown archive type: ${path.extname(filePath)}`);
->>>>>>> 8e26ebfb
     }
 
     return FileCache.getOrComputeEntries(archive, checksumBitmask);
