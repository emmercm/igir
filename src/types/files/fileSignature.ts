--- conflicted
+++ resolved
@@ -12,16 +12,12 @@
   // @see https://www.garykessler.net/library/file_sigs.html
   // @see https://file-extension.net/seeker/
   // @see https://gbatemp.net/threads/help-with-rom-iso-console-identification.611378/
-<<<<<<< HEAD
-  private static readonly SIGNATURES = [
+  private static readonly SIGNATURES: { [key: string]: FileSignature } = {
     // ********** GENERAL **********
 
     // @see https://en.wikipedia.org/wiki/List_of_file_signatures
-    new FileSignature('.elf', [{ value: Buffer.from('\x7FELF') }]),
-
-=======
-  private static readonly SIGNATURES: { [key: string]: FileSignature } = {
->>>>>>> 3ec4a997
+    elf: new FileSignature('.elf', [{ value: Buffer.from('\x7FELF') }]),
+
     // ********** ARCHIVES **********
 
     // @see https://en.wikipedia.org/wiki/List_of_file_signatures
@@ -85,7 +81,7 @@
 
     // ********** ROMs - GENERAL **********
 
-    new FileSignature('.chd', [{ value: Buffer.from('MComprHD') }]),
+    chd: new FileSignature('.chd', [{ value: Buffer.from('MComprHD') }]),
 
     // @see https://docs.fileformat.com/disc-and-media/cso/
     cso: new FileSignature('.cso', [{ value: Buffer.from('CISO') }]),
@@ -125,10 +121,10 @@
 
     // Nintendo - GameCube
     // @see https://wiki.gbatemp.net/wiki/NKit/NKitFormat
-    new FileSignature('.nkit.iso', [{ offset: 0x2_00, value: Buffer.from('NKIT') }]),
+    nkit_iso: new FileSignature('.nkit.iso', [{ offset: 0x2_00, value: Buffer.from('NKIT') }]),
     // @see https://github.com/dolphin-emu/dolphin/blob/master/docs/WiaAndRvz.md
-    new FileSignature('.rvz', [{ value: Buffer.from('RVZ\x01') }]), // "RVZ\x01"
-    new FileSignature('.wia', [{ value: Buffer.from('WIA\x01') }]), // "WIA\x01"
+    rvz: new FileSignature('.rvz', [{ value: Buffer.from('RVZ\x01') }]), // "RVZ\x01"
+    wia: new FileSignature('.wia', [{ value: Buffer.from('WIA\x01') }]), // "WIA\x01"
 
     // Nintendo - Game Boy
     // @see https://gbdev.io/pandocs/The_Cartridge_Header.html
@@ -174,7 +170,7 @@
 
     // Nintendo - Wii U
     // @see https://github.com/cemu-project/Cemu/blob/7522c8470ee27d50a68ba662ae721b69018f3a8f/src/Cafe/Filesystem/WUD/wud.h#L25
-    new FileSignature('.wux', [{ value: Buffer.from('WUX0\x2E\xD0\x99\x10') }]),
+    wux: new FileSignature('.wux', [{ value: Buffer.from('WUX0\x2E\xD0\x99\x10') }]),
 
     // Sega - 32X
     // @see https://github.com/jcfieldsdev/genesis-rom-utility/blob/31826bca66c8c6c467c37c1b711943eb5464e7e8/genesis_rom.chm
@@ -213,17 +209,7 @@
     pico: new FileSignature('.md', [{ offset: 0x1_00, value: Buffer.from('SEGA PICO') }]),
 
     // Sony - PlayStation Portable
-<<<<<<< HEAD
     // @see https://www.psdevwiki.com/ps3/Eboot.PBP
-    new FileSignature('.pbp', [{ value: Buffer.from('\x00PBP\x00\x00\x01\x00') }]),
-    new FileSignature('.pbp', [{ value: Buffer.from('\x00PBP\x01\x00\x01\x00') }]),
-  ].sort((a, b) => {
-    // 1. Prefer files that check multiple signatures
-    const sigsCountDiff = b.fileSignatures.length - a.fileSignatures.length;
-    if (sigsCountDiff !== 0) {
-      return sigsCountDiff;
-    }
-=======
     pbp: new FileSignature('.pbp', [{ value: Buffer.from('\x00PBP\x00\x00\x01\x00') }]),
   };
 
@@ -234,7 +220,6 @@
       if (sigsCountDiff !== 0) {
         return sigsCountDiff;
       }
->>>>>>> 3ec4a997
 
       // 2. Prefer signatures of longer length
       return b.fileSignatures.reduce((sum, sig) => sum + sig.value.length, 0)
