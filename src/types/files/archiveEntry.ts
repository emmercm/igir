--- conflicted
+++ resolved
@@ -117,32 +117,11 @@
     callback: (stream: Readable) => (T | Promise<T>),
     start = 0,
   ): Promise<T> {
-<<<<<<< HEAD
-    const start = removeHeader && this.getFileHeader()
-      ? this.getFileHeader()?.getDataOffsetBytes() || 0
-      : 0;
-
-    // Apply the patch if there is one
-    if (this.getPatch()) {
-      const patch = this.getPatch() as Patch;
-      return patch.apply(
-        this,
-        async (tempFile) => File.createStreamFromFile(tempFile, start, callback),
-      );
-    }
-
-    // Don't extract to memory if this archive entry size is too large, or if we need to manipulate
-    // the stream start point
-    if (this.getSize() > Constants.MAX_MEMORY_FILE_SIZE || start > 0) {
-      return this.extractToFile(
-        async (localFile) => File.createStreamFromFile(localFile, start, callback),
-=======
     // Don't extract to memory if this archive entry size is too large, or if we need to manipulate
     // the stream start point
     if (this.getSize() > Constants.MAX_MEMORY_FILE_SIZE || start > 0) {
       return this.extractToTempFile(
         async (tempFile) => File.createStreamFromFile(tempFile, start, callback),
->>>>>>> 5ee04fa1
       );
     }
 
