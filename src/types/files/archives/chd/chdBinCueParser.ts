import fs from 'node:fs';
import path from 'node:path';
import { Readable } from 'node:stream';
import util from 'node:util';

import { File as CueFile, parse, Track, TrackDataType } from '@gplane/cue';

import Temp from '../../../../globals/temp.js';
import FsPoly from '../../../../polyfill/fsPoly.js';
<<<<<<< HEAD
import IgirException from '../../../exceptions/igirException.js';
import FileChecksums, { ChecksumBitmask } from '../../fileChecksums.js';
import Archive from '../archive.js';
=======
import StreamPoly from '../../../../polyfill/streamPoly.js';
import ExpectedError from '../../../expectedError.js';
import FileChecksums, { ChecksumBitmask, ChecksumProps } from '../../fileChecksums.js';
>>>>>>> 46f2ac80
import ArchiveEntry from '../archiveEntry.js';
import Chd from './chd.js';

/**
 * https://github.com/putnam/binmerge
 */
export default class ChdBinCueParser {
  public static async getArchiveEntriesBinCue<T extends Chd>(
    archive: T,
    checksumBitmask: number,
  ): Promise<ArchiveEntry<T>[]> {
    const tempDir = await FsPoly.mkdtemp(path.join(Temp.getTempDir(), 'chd-bin-cue'));

    try {
      const cueFile = (await archive.extractArchiveEntries(tempDir)).find((filePath) =>
        filePath.endsWith('.cue'),
      );
      if (cueFile === undefined) {
        throw new ExpectedError('failed to extract .cue file');
      }
      return await this.parseCue(archive, cueFile, checksumBitmask);
    } finally {
      await FsPoly.rm(tempDir, { recursive: true, force: true });
    }
  }

  private static async parseCue<T extends Chd>(
    archive: T,
    cueFilePath: string,
    checksumBitmask: number,
  ): Promise<ArchiveEntry<T>[]> {
    const cueData = await util.promisify(fs.readFile)(cueFilePath);
    const cueSheet = parse(cueData.toString(), {
      fatal: true,
    }).sheet;

    const binFiles = (
      await Promise.all(
        cueSheet.files.flatMap(async (file) =>
          this.parseCueFile(archive, file, path.dirname(cueFilePath), checksumBitmask),
        ),
      )
    ).flat();

    const cueFile = await ArchiveEntry.entryOf({
      archive,
      entryPath: `${path.parse(archive.getFilePath()).name}.cue`,
      // Junk size and checksums because we don't know what it should be
      size: 0,
      crc32: checksumBitmask & ChecksumBitmask.CRC32 ? 'x'.repeat(8) : undefined,
      md5: checksumBitmask & ChecksumBitmask.MD5 ? 'x'.repeat(32) : undefined,
      sha1: checksumBitmask & ChecksumBitmask.SHA1 ? 'x'.repeat(40) : undefined,
      sha256: checksumBitmask & ChecksumBitmask.SHA256 ? 'x'.repeat(64) : undefined,
    });

    return [cueFile, ...binFiles];
  }

  private static async parseCueFile<T extends Chd>(
    archive: T,
    file: CueFile,
    binFileDir: string,
    checksumBitmask: number,
  ): Promise<ArchiveEntry<T>[]> {
    // Determine the global block size from the first track in the file
    const filePath = path.join(binFileDir, file.name);
    const fileSize = await FsPoly.size(filePath);
    const firstTrack = file.tracks.at(0);
    if (!firstTrack) {
      // The file has no tracks, so we can't extract anything
      return [];
    }
    const globalBlockSize = ChdBinCueParser.parseCueTrackBlockSize(firstTrack);
    let nextItemTimeOffset = Math.floor(fileSize / globalBlockSize);

    const archiveEntries: ArchiveEntry<T>[] = [];
    for (const track of [...file.tracks].reverse()) {
      const firstIndex = track.indexes.at(0);
      if (!firstIndex) {
        // The track has no indexes, so we can't extract anything
        continue;
      }

      const startingTimeOffset = ChdBinCueParser.calculateLength(firstIndex.startingTime);
      const sectors = nextItemTimeOffset - startingTimeOffset;
      nextItemTimeOffset = startingTimeOffset;
      const trackOffset = startingTimeOffset * globalBlockSize;
      const trackSize = sectors * globalBlockSize;
      const pregapSize = ChdBinCueParser.calculateLength(track.preGap) * globalBlockSize;
      const postgapSize = ChdBinCueParser.calculateLength(track.postGap) * globalBlockSize;

      // Calculate checksums, including the pregap
      let checksums: ChecksumProps;
      const readStream = fs.createReadStream(filePath);
      try {
        const pregappedStream =
          pregapSize + postgapSize > 0
            ? StreamPoly.concat(
                Readable.from(Buffer.alloc(pregapSize)),
                readStream,
                Readable.from(Buffer.alloc(postgapSize)),
              )
            : readStream;
        checksums = await FileChecksums.hashStream(pregappedStream, checksumBitmask);
      } finally {
        readStream.close();
      }

      archiveEntries.push(
        await ArchiveEntry.entryOf(
          {
            archive,
            entryPath: `${file.name}|${trackSize}+${pregapSize}+${postgapSize}@${trackOffset}`,
            size: trackSize + pregapSize + postgapSize,
            ...checksums,
          },
          checksumBitmask,
        ),
      );
    }
    return archiveEntries.reverse();
  }

  private static parseCueTrackBlockSize(firstTrack: Track): number {
    switch (firstTrack.dataType) {
      case TrackDataType.Audio:
      case TrackDataType['Mode1/2352']:
      case TrackDataType['Mode2/2352']:
      case TrackDataType['Cdi/2352']: {
        return 2352;
      }
      case TrackDataType.Cdg: {
        return 2448;
      }
      case TrackDataType['Mode1/2048']: {
        return 2048;
      }
      case TrackDataType['Mode2/2336']:
      case TrackDataType['Cdi/2336']: {
        return 2336;
      }
      default: {
        throw new IgirException(`unknown track type ${TrackDataType[firstTrack.dataType]}`);
      }
    }
  }

  private static calculateLength(minuteSecondFrame: [number, number, number] | undefined): number {
    if (minuteSecondFrame === undefined) {
      return 0;
    }
    const [minutes, seconds, frames] = minuteSecondFrame;
    return minutes * 60 * 75 + seconds * 75 + frames;
  }
}<|MERGE_RESOLUTION|>--- conflicted
+++ resolved
@@ -7,15 +7,9 @@
 
 import Temp from '../../../../globals/temp.js';
 import FsPoly from '../../../../polyfill/fsPoly.js';
-<<<<<<< HEAD
-import IgirException from '../../../exceptions/igirException.js';
-import FileChecksums, { ChecksumBitmask } from '../../fileChecksums.js';
-import Archive from '../archive.js';
-=======
 import StreamPoly from '../../../../polyfill/streamPoly.js';
 import ExpectedError from '../../../expectedError.js';
 import FileChecksums, { ChecksumBitmask, ChecksumProps } from '../../fileChecksums.js';
->>>>>>> 46f2ac80
 import ArchiveEntry from '../archiveEntry.js';
 import Chd from './chd.js';
 
@@ -158,7 +152,7 @@
         return 2336;
       }
       default: {
-        throw new IgirException(`unknown track type ${TrackDataType[firstTrack.dataType]}`);
+        throw new ExpectedError(`unknown track type ${TrackDataType[firstTrack.dataType]}`);
       }
     }
   }
