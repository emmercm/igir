import fs from 'node:fs';
import path from 'node:path';
import { Readable } from 'node:stream';
import { clearInterval } from 'node:timers';

import archiver, { Archiver } from 'archiver';
import async, { AsyncResultCallback } from 'async';
import unzipper, { Entry } from 'unzipper';

import Defaults from '../../../globals/defaults.js';
import fsPoly from '../../../polyfill/fsPoly.js';
import StreamPoly from '../../../polyfill/streamPoly.js';
import File from '../file.js';
import FileChecksums, { ChecksumBitmask, ChecksumProps } from '../fileChecksums.js';
import Archive from './archive.js';
import ArchiveEntry from './archiveEntry.js';

export default class Zip extends Archive {
  // eslint-disable-next-line class-methods-use-this
  protected new(filePath: string): Archive {
    return new Zip(filePath);
  }

  static getExtensions(): string[] {
    return ['.zip'];
  }

  // eslint-disable-next-line class-methods-use-this
  getExtension(): string {
    return Zip.getExtensions()[0];
  }

  static getFileSignatures(): Buffer[] {
    return [
      Buffer.from('504B0304', 'hex'),
      Buffer.from('504B0506', 'hex'), // empty archive
    ];
  }

  async getArchiveEntries(checksumBitmask: number): Promise<ArchiveEntry<this>[]> {
    // https://github.com/ZJONSSON/node-unzipper/issues/280
    // UTF-8 entry names are not decoded correctly
    // But this is mitigated by `extractEntryToStream()` and therefore `extractEntryToFile()` both
    //  using `unzipper.Open.file()` as well, so mangled filenames here will still extract fine
    const archive = await unzipper.Open.file(this.getFilePath());

    return async.mapLimit(
<<<<<<< HEAD
      archive.files.filter((entryFile) => entryFile.type === 'File'),
      Defaults.ARCHIVE_ENTRY_SCANNER_THREADS_PER_ARCHIVE,
      async (entryFile, callback: AsyncResultCallback<ArchiveEntry<Zip>, Error>) => {
=======
      archive.files
        .filter((entryFile) => entryFile.type === 'File')
        // https://github.com/ZJONSSON/node-unzipper/issues/324
        .filter((entryFile) => typeof entryFile.offsetToLocalFileHeader === 'number'),
      Defaults.ARCHIVE_ENTRY_SCANNER_THREADS_PER_ARCHIVE,
      async (entryFile, callback: AsyncResultCallback<ArchiveEntry<this>, Error>) => {
>>>>>>> eca22606
        let checksums: ChecksumProps = {};
        if (checksumBitmask & ~ChecksumBitmask.CRC32) {
          const entryStream = entryFile.stream()
            // Ignore FILE_ENDED exceptions. This may cause entries to have an empty path, which
            // may lead to unexpected behavior, but at least this won't crash because of an
            // unhandled exception on the stream.
            .on('error', () => {});
          try {
            checksums = await FileChecksums.hashStream(entryStream, checksumBitmask);
          } finally {
            /**
             * In the case the callback doesn't read the entire stream, {@link unzipper} will leave
             * the file handle open. Drain the stream so the file handle can be released. The stream
             * cannot be destroyed by the callback, or this will never resolve!
             */
            await StreamPoly.autodrain(entryStream);
          }
        }
        const { crc32, ...checksumsWithoutCrc } = checksums;

        const archiveEntry = await ArchiveEntry.entryOf({
          archive: this,
          entryPath: entryFile.path,
          size: entryFile.uncompressedSize,
          crc32: crc32 ?? entryFile.crc32.toString(16),
          ...checksumsWithoutCrc,
        }, checksumBitmask);
        callback(undefined, archiveEntry);
      },
    );
  }

  async extractEntryToFile(
    entryPath: string,
    extractedFilePath: string,
  ): Promise<void> {
    const localDir = path.dirname(extractedFilePath);
    if (!await fsPoly.exists(localDir)) {
      await fsPoly.mkdir(localDir, { recursive: true });
    }

    return this.extractEntryToStream(
      entryPath,
      async (stream) => new Promise((resolve, reject) => {
        const writeStream = fs.createWriteStream(extractedFilePath);
        writeStream.on('close', resolve);
        writeStream.on('error', reject);
        stream.pipe(writeStream);
      }),
    );
  }

  async extractEntryToStream<T>(
    entryPath: string,
    callback: (stream: Readable) => (Promise<T> | T),
    start = 0,
  ): Promise<T> {
    if (start > 0) {
      // Zip library doesn't support starting the stream at some offset
      return super.extractEntryToStream(entryPath, callback, start);
    }

    const archive = await unzipper.Open.file(this.getFilePath());

    const entry = archive.files
      .filter((entryFile) => entryFile.type === 'File')
      .find((entryFile) => entryFile.path === entryPath.replace(/[\\/]/g, '/'));
    if (!entry) {
      // This should never happen, this likely means the zip file was modified after scanning
      throw new Error(`didn't find entry '${entryPath}'`);
    }

    let stream: Entry;
    try {
      stream = entry.stream();
    } catch (error) {
      throw new Error(`failed to read '${this.getFilePath()}|${entryPath}': ${error}`);
    }

    try {
      return await callback(stream);
    } finally {
      /**
       * In the case the callback doesn't read the entire stream, {@link unzipper} will leave the
       * file handle open. Drain the stream so the file handle can be released. The stream cannot
       * be destroyed by the callback, or this will never resolve!
       */
      await StreamPoly.autodrain(stream);
    }
  }

  async createArchive(inputToOutput: [File, ArchiveEntry<Zip>][]): Promise<void> {
    // Pipe the zip contents to disk, using an intermediate temp file because we may be trying to
    // overwrite an input zip file
    const tempZipFile = await fsPoly.mktemp(this.getFilePath());
    const writeStream = fs.createWriteStream(tempZipFile);

    // Start writing the zip file
    const zipFile = archiver('zip', {
      highWaterMark: Defaults.FILE_READING_CHUNK_SIZE,
      zlib: {
        chunkSize: 256 * 1024, // 256KiB buffer to/from zlib, defaults to 16KiB
        level: 9,
        memLevel: 9, // history buffer size, max, defaults to 8
      },
    });
    zipFile.pipe(writeStream);

    // Write each entry
    try {
      await Zip.addArchiveEntries(zipFile, inputToOutput);
    } catch (error) {
      zipFile.abort();
      await fsPoly.rm(tempZipFile, { force: true });
      throw error;
    }

    // Finalize writing the zip file
    await zipFile.finalize();
    await new Promise((resolve) => {
      // We are writing to a file, so we want to wait on the 'close' event which indicates the file
      // descriptor has been closed. 'finished' will also fire before 'close' does.
      writeStream.on('close', resolve);
    });

    return fsPoly.mv(tempZipFile, this.getFilePath());
  }

  private static async addArchiveEntries(
    zipFile: Archiver,
    inputToOutput: [File, ArchiveEntry<Zip>][],
  ): Promise<void> {
    let zipFileError: Error | undefined;
    const catchError = (err: Error): void => {
      zipFileError = err;
    };
    zipFile.on('error', catchError);
    zipFile.on('warning', (err) => {
      if (err.code !== 'ENOENT') {
        catchError(err);
      }
    });

    // Keep track of what entries have been written to the temp file on disk
    const writtenEntries = new Set<string>();
    zipFile.on('entry', (entry) => {
      writtenEntries.add(entry.name);
    });

    // Write all archive entries to the zip
    await async.eachLimit(
      inputToOutput,
      /**
       * {@link archiver} uses a sequential, async queue internally:
       * @see https://github.com/archiverjs/node-archiver/blob/b5cc14cc97cc64bdca32c0cbe9d660b5b979be7c/lib/core.js#L52
       * Because of that, we should/can limit the number of open input file handles open. But we
       *  also want to make sure the queue processing stays busy. Use 3 as a middle-ground.
       */
      3,
      async.asyncify(async (
        [inputFile, outputArchiveEntry]: [File, ArchiveEntry<Zip>],
      ): Promise<void> => {
        const streamProcessor = async (stream: Readable): Promise<void> => {
          // Catch stream errors such as `ENOENT: no such file or directory`
          stream.on('error', catchError);

          const entryName = outputArchiveEntry.getEntryPath().replace(/[\\/]/g, '/');
          zipFile.append(stream, {
            name: entryName,
          });

          // Leave the input stream open until we're done writing it
          await new Promise<void>((resolve) => {
            const interval = setInterval(() => {
              if (writtenEntries.has(entryName) || zipFileError) {
                clearInterval(interval);
                resolve();
              }
            }, 10);
          });
        };

        try {
          await inputFile.createPatchedReadStream(streamProcessor);
        } catch (error) {
          // Reading the file can throw an exception, so we have to handle that or this will hang
          if (error instanceof Error) {
            catchError(error);
          } else if (typeof error === 'string') {
            catchError(new Error(error));
          } else {
            catchError(new Error(`failed to write '${inputFile.toString()}' to '${outputArchiveEntry.toString()}'`));
          }
        }
      }),
    );

    if (zipFileError) {
      throw zipFileError;
    }
  }
}<|MERGE_RESOLUTION|>--- conflicted
+++ resolved
@@ -45,18 +45,12 @@
     const archive = await unzipper.Open.file(this.getFilePath());
 
     return async.mapLimit(
-<<<<<<< HEAD
-      archive.files.filter((entryFile) => entryFile.type === 'File'),
-      Defaults.ARCHIVE_ENTRY_SCANNER_THREADS_PER_ARCHIVE,
-      async (entryFile, callback: AsyncResultCallback<ArchiveEntry<Zip>, Error>) => {
-=======
       archive.files
         .filter((entryFile) => entryFile.type === 'File')
         // https://github.com/ZJONSSON/node-unzipper/issues/324
         .filter((entryFile) => typeof entryFile.offsetToLocalFileHeader === 'number'),
       Defaults.ARCHIVE_ENTRY_SCANNER_THREADS_PER_ARCHIVE,
       async (entryFile, callback: AsyncResultCallback<ArchiveEntry<this>, Error>) => {
->>>>>>> eca22606
         let checksums: ChecksumProps = {};
         if (checksumBitmask & ~ChecksumBitmask.CRC32) {
           const entryStream = entryFile.stream()
