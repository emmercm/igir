import path from 'node:path';
import { Readable } from 'node:stream';

<<<<<<< HEAD
import Temp from '../../../globals/temp.js';
=======
import Defaults from '../../../globals/defaults.js';
>>>>>>> eca22606
import fsPoly from '../../../polyfill/fsPoly.js';
import File from '../file.js';
import ArchiveEntry from './archiveEntry.js';

export default abstract class Archive {
  private readonly filePath: string;

  constructor(filePath: string) {
    this.filePath = filePath;
  }

  protected abstract new(filePath: string): Archive;

  abstract getExtension(): string;

  getFilePath(): string {
    return this.filePath;
  }

  abstract getArchiveEntries(checksumBitmask: number): Promise<ArchiveEntry<this>[]>;

  abstract extractEntryToFile(
    entryPath: string,
    extractedFilePath: string,
  ): Promise<void>;

  async extractEntryToTempFile<T>(
    entryPath: string,
    callback: (tempFile: string) => (T | Promise<T>),
  ): Promise<T> {
    const tempFile = await fsPoly.mktemp(path.join(
<<<<<<< HEAD
      Temp.getTempDir(),
=======
      Defaults.GLOBAL_TEMP_DIR,
>>>>>>> eca22606
      path.basename(entryPath),
    ));

    try {
      await this.extractEntryToFile(entryPath, tempFile);
      return await callback(tempFile);
    } finally {
      await fsPoly.rm(tempFile, { force: true });
    }
  }

  /**
   * Most archive libraries don't provide a way to read a specific entry's stream, extract the entry
   * to a temp file and then create a stream by default.
   */
  async extractEntryToStream<T>(
    entryPath: string,
    callback: (stream: Readable) => (Promise<T> | T),
    start = 0,
  ): Promise<T> {
    return this.extractEntryToTempFile(
      entryPath,
      async (tempFile) => File.createStreamFromFile(tempFile, callback, start),
    );
  }

  withFilePath(filePath: string): Archive {
    const { base, ...parsedFilePath } = path.parse(this.getFilePath());
    parsedFilePath.name = path.parse(filePath).name;

    const extMatch = this.getFilePath().match(/[^.]+((\.[a-zA-Z0-9]+)+)$/);
    parsedFilePath.ext = extMatch !== null ? extMatch[1] : '';

    const newFilePath = path.format(parsedFilePath);
    return this.new(newFilePath);
  }
}<|MERGE_RESOLUTION|>--- conflicted
+++ resolved
@@ -1,11 +1,7 @@
 import path from 'node:path';
 import { Readable } from 'node:stream';
 
-<<<<<<< HEAD
 import Temp from '../../../globals/temp.js';
-=======
-import Defaults from '../../../globals/defaults.js';
->>>>>>> eca22606
 import fsPoly from '../../../polyfill/fsPoly.js';
 import File from '../file.js';
 import ArchiveEntry from './archiveEntry.js';
@@ -37,11 +33,7 @@
     callback: (tempFile: string) => (T | Promise<T>),
   ): Promise<T> {
     const tempFile = await fsPoly.mktemp(path.join(
-<<<<<<< HEAD
       Temp.getTempDir(),
-=======
-      Defaults.GLOBAL_TEMP_DIR,
->>>>>>> eca22606
       path.basename(entryPath),
     ));
 
