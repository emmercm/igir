import path from 'node:path';

import _7z, { Result } from '7zip-min';
import async, { AsyncResultCallback } from 'async';
import { Mutex } from 'async-mutex';

import Defaults from '../../../globals/defaults.js';
<<<<<<< HEAD
import Temp from '../../../globals/temp.js';
=======
>>>>>>> eca22606
import fsPoly from '../../../polyfill/fsPoly.js';
import Archive from './archive.js';
import ArchiveEntry from './archiveEntry.js';

export default class SevenZip extends Archive {
  private static readonly LIST_MUTEX = new Mutex();

  // eslint-disable-next-line class-methods-use-this
  protected new(filePath: string): Archive {
    return new SevenZip(filePath);
  }

  static getExtensions(): string[] {
    return ['.7z'];
  }

  // eslint-disable-next-line class-methods-use-this
  getExtension(): string {
    return SevenZip.getExtensions()[0];
  }

  static getFileSignatures(): Buffer[] {
    return [Buffer.from('377ABCAF271C', 'hex')];
  }

  async getArchiveEntries(checksumBitmask: number): Promise<ArchiveEntry<this>[]> {
    /**
     * WARN(cemmer): even with the above mutex, {@link _7z.list} will still sometimes return no
     *  entries. Most archives contain at least one file, so assume this is wrong and attempt
     *  again up to 3 times total.
     */
    for (let attempt = 1; attempt <= 3; attempt += 1) {
      const archiveEntries = await this.getArchiveEntriesNotCached(checksumBitmask);
      if (archiveEntries.length > 0) {
        return archiveEntries;
      }

      await new Promise((resolve) => {
        setTimeout(resolve, Math.random() * (2 ** (attempt - 1) * 100));
      });
    }

    return [];
  }

  private async getArchiveEntriesNotCached(
    checksumBitmask: number,
  ): Promise<ArchiveEntry<this>[]> {
    /**
     * WARN(cemmer): {@link _7z.list} seems to have issues with any amount of real concurrency,
     *  it will return no files but also no error. Try to prevent that behavior.
     */
    const filesIn7z = await SevenZip.LIST_MUTEX.runExclusive(
      async () => new Promise<Result[]>((resolve, reject) => {
        _7z.list(this.getFilePath(), (err, result) => {
          if (err) {
            const msg = err.toString()
              .replace(/\n\n+/g, '\n')
              .replace(/^/gm, '   ')
              .trim();
            reject(msg);
          } else {
            // https://github.com/onikienko/7zip-min/issues/70
            // If `7zip-min.list()` failed to parse the entry name then ignore it
            resolve(result.filter((entry) => entry.name));
          }
        });
      }),
    );

    return async.mapLimit(
      filesIn7z.filter((result) => !result.attr?.startsWith('D')),
      Defaults.ARCHIVE_ENTRY_SCANNER_THREADS_PER_ARCHIVE,
<<<<<<< HEAD
      async (result, callback: AsyncResultCallback<ArchiveEntry<SevenZip>, Error>) => {
=======
      async (result, callback: AsyncResultCallback<ArchiveEntry<this>, Error>) => {
>>>>>>> eca22606
        const archiveEntry = await ArchiveEntry.entryOf({
          archive: this,
          entryPath: result.name,
          size: Number.parseInt(result.size, 10),
          crc32: result.crc,
          // If MD5, SHA1, or SHA256 is desired, this file will need to be extracted to calculate
        }, checksumBitmask);
        callback(undefined, archiveEntry);
      },
    );
  }

  async extractEntryToFile(
    entryPath: string,
    extractedFilePath: string,
  ): Promise<void> {
<<<<<<< HEAD
    const tempDir = await fsPoly.mkdtemp(path.join(Temp.getTempDir(), '7z'));
=======
    const tempDir = await fsPoly.mkdtemp(path.join(Defaults.GLOBAL_TEMP_DIR, '7z'));
>>>>>>> eca22606
    try {
      let tempFile = path.join(tempDir, entryPath);
      await new Promise<void>((resolve, reject) => {
        _7z.cmd([
          // _7z.unpack() flags
          'x',
          this.getFilePath(),
          '-y',
          `-o${tempDir}`,
          // https://github.com/onikienko/7zip-min/issues/71
          // Extract only the single archive entry
          entryPath,
          '-r',
        ], (err) => {
          if (err) {
            reject(err);
          } else {
            resolve();
          }
        });
      });

      // https://github.com/onikienko/7zip-min/issues/86
      // Fix `7zip-min.list()` returning unicode entry names as � on Windows
      if (process.platform === 'win32' && !await fsPoly.exists(tempFile)) {
        const files = await fsPoly.walk(tempDir);
        if (files.length === 0) {
          throw new Error('failed to extract any files');
        } else if (files.length > 1) {
          throw new Error('extracted too many files');
        }
        [tempFile] = files;
      }

      await fsPoly.mv(tempFile, extractedFilePath);
    } finally {
      await fsPoly.rm(tempDir, { recursive: true, force: true });
    }
  }
}<|MERGE_RESOLUTION|>--- conflicted
+++ resolved
@@ -5,10 +5,7 @@
 import { Mutex } from 'async-mutex';
 
 import Defaults from '../../../globals/defaults.js';
-<<<<<<< HEAD
 import Temp from '../../../globals/temp.js';
-=======
->>>>>>> eca22606
 import fsPoly from '../../../polyfill/fsPoly.js';
 import Archive from './archive.js';
 import ArchiveEntry from './archiveEntry.js';
@@ -82,11 +79,7 @@
     return async.mapLimit(
       filesIn7z.filter((result) => !result.attr?.startsWith('D')),
       Defaults.ARCHIVE_ENTRY_SCANNER_THREADS_PER_ARCHIVE,
-<<<<<<< HEAD
-      async (result, callback: AsyncResultCallback<ArchiveEntry<SevenZip>, Error>) => {
-=======
       async (result, callback: AsyncResultCallback<ArchiveEntry<this>, Error>) => {
->>>>>>> eca22606
         const archiveEntry = await ArchiveEntry.entryOf({
           archive: this,
           entryPath: result.name,
@@ -103,11 +96,7 @@
     entryPath: string,
     extractedFilePath: string,
   ): Promise<void> {
-<<<<<<< HEAD
     const tempDir = await fsPoly.mkdtemp(path.join(Temp.getTempDir(), '7z'));
-=======
-    const tempDir = await fsPoly.mkdtemp(path.join(Defaults.GLOBAL_TEMP_DIR, '7z'));
->>>>>>> eca22606
     try {
       let tempFile = path.join(tempDir, entryPath);
       await new Promise<void>((resolve, reject) => {
