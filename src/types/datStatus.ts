--- conflicted
+++ resolved
@@ -300,14 +300,7 @@
 
   private static getAllowedTypes(options: Options): ROMType[] {
     return [
-<<<<<<< HEAD
-      !options.getOnlyBios() && !options.getOnlyRetail() ? ROMType.GAME : undefined,
-      options.getOnlyBios() || !options.getNoBios() ? ROMType.BIOS : undefined,
-      !options.getNoDevice() && !options.getOnlyBios() ? ROMType.DEVICE : undefined,
-      options.getOnlyRetail() || !options.getOnlyBios() ? ROMType.RETAIL : undefined,
-=======
-      !options.getSingle()
-      && !options.getOnlyBios() && !options.getOnlyDevice() && !options.getOnlyRetail()
+      !options.getOnlyBios() && !options.getOnlyDevice() && !options.getOnlyRetail()
         ? ROMType.GAME : undefined,
       options.getOnlyBios() || (!options.getNoBios() && !options.getOnlyDevice())
         ? ROMType.BIOS : undefined,
@@ -315,7 +308,6 @@
         ? ROMType.DEVICE : undefined,
       options.getOnlyRetail() || (!options.getOnlyBios() && !options.getOnlyDevice())
         ? ROMType.RETAIL : undefined,
->>>>>>> 1c9366d1
       ROMType.PATCHED,
     ].filter(ArrayPoly.filterNotNullish);
   }
