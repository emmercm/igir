--- conflicted
+++ resolved
@@ -65,10 +65,7 @@
       // Skip header info
       const header = (await fp.readNext(4)).toString();
       if (header !== 'BPS1') {
-<<<<<<< HEAD
-=======
         await fp.close();
->>>>>>> eba4a486
         throw new Error(`BPS patch header is invalid: ${this.getFile().toString()}`);
       }
       await Patch.readVariableLengthNumber(fp); // source size
