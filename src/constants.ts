--- conflicted
+++ resolved
@@ -12,13 +12,6 @@
   static readonly COMMAND_NAME = 'igir';
 
   static readonly GLOBAL_TEMP_DIR = globalTempDir;
-<<<<<<< HEAD
-
-  static readonly ZIP_EXTENSIONS = ['.zip'];
-
-  static readonly SEVENZIP_EXTENSIONS = ['.7z', '.bz2', '.cab', '.gz', '.lzma', '.tar', '.xz'];
-=======
->>>>>>> f42e3efe
 
   static readonly DAT_THREADS = 3;
 
