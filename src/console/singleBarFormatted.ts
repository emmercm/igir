import chalk from 'chalk';
import {
  MultiBar, Options, Params, SingleBar,
} from 'cli-progress';
import { linearRegression, linearRegressionLine } from 'simple-statistics';

import ProgressBarPayload from './progressBarPayload.js';

export default class SingleBarFormatted {
  public static readonly BAR_COMPLETE_CHAR = '\u2588';

  public static readonly BAR_IN_PROGRESS_CHAR = '\u2592';

  public static readonly BAR_INCOMPLETE_CHAR = '\u2591';

  private readonly multiBar: MultiBar;

  private readonly singleBar: SingleBar;

  private lastOutput = '';

  private valueTimeBuffer: number[][] = [];

  private lastEtaTime: [number, number] = [0, 0];

  private lastEtaValue = 'infinity';

  constructor(multiBar: MultiBar, initialTotal: number, initialPayload: ProgressBarPayload) {
    this.multiBar = multiBar;
    this.singleBar = this.multiBar.create(initialTotal, 0, initialPayload, {
      /* eslint-disable-next-line arrow-body-style */
      format: (options, params, payload: ProgressBarPayload): string => {
        this.lastOutput = `${`${SingleBarFormatted.getSymbol(payload)} ${SingleBarFormatted.getName(payload)}`.trim()} | ${this.getProgress(options, params, payload)}`.trim();
        return this.lastOutput;
      },
    });
  }

  getSingleBar(): SingleBar {
    return this.singleBar;
  }

  getLastOutput(): string {
    return this.lastOutput;
  }

  private static getSymbol(payload: ProgressBarPayload): string {
    if (!payload.symbol) {
      return '';
    }
    return chalk.bold(payload.symbol);
  }

  private static getName(payload: ProgressBarPayload): string {
    if (!payload.name) {
      return '';
    }

    const maxNameLength = 30;
    const payloadName = payload.name.slice(0, maxNameLength);
    return payloadName.length > maxNameLength - 1
      ? payloadName.padEnd(maxNameLength, ' ')
      : `${payloadName} ${'·'.repeat(maxNameLength - 1 - payloadName.length)}`;
  }

  private getProgress(options: Options, params: Params, payload: ProgressBarPayload): string {
    if (payload.finishedMessage) {
      return payload.finishedMessage;
    }

    let progress = SingleBarFormatted.getBar(options, params, payload);
    if (!params.total) {
      return progress;
    }

    progress += ` | ${params.value.toLocaleString()}/${params.total.toLocaleString()}`;

    if (params.value > 0) {
      const eta = this.calculateEta(params);
      if (eta > 0) {
        progress += ` | ETA: ${this.getEtaFormatted(eta)}`;
      }
    }

    if (payload.waitingMessage) {
      progress += ` | ${payload.waitingMessage}`;
    }

    return progress;
  }

  private calculateEta(params: Params): number {
    function clamp(val: number, min: number, max: number): number {
      return Math.min(Math.max(val, min), max);
    }
    const MAX_BUFFER_SIZE = clamp(Math.floor(params.total / 10), 25, 50);

    this.valueTimeBuffer = [
      ...this.valueTimeBuffer.slice(1 - MAX_BUFFER_SIZE),
      [params.value, Date.now()],
    ];

    const doneTime = linearRegressionLine(linearRegression(this.valueTimeBuffer))(params.total);
    if (Number.isNaN(doneTime)) {
      // Vertical line
      return -1;
    }
    const remaining = (doneTime - Date.now()) / 1000;
    if (!Number.isFinite(remaining)) {
      return -1;
    }
    return Math.max(remaining, 0);
  }

  private static getBar(options: Options, params: Params, payload: ProgressBarPayload): string {
    const barSize = options.barsize || 0;
    const completeSize = Math.floor(params.progress * barSize);
    const inProgressSize = params.total > 0
<<<<<<< HEAD
      ? Math.ceil(((payload.inProgress || 0) / params.total) * barSize)
=======
      ? Math.ceil((Math.max(payload.inProgress || 0, 0)) / params.total)
>>>>>>> c19aceca
      : 0;
    const incompleteSize = barSize - inProgressSize - completeSize;

    return (SingleBarFormatted.BAR_COMPLETE_CHAR || '').repeat(completeSize)
      + (SingleBarFormatted.BAR_IN_PROGRESS_CHAR || '').repeat(inProgressSize)
      + (SingleBarFormatted.BAR_INCOMPLETE_CHAR || '').repeat(incompleteSize);
  }

  private getEtaFormatted(etaSeconds: number): string {
    // Rate limit how often the ETA can change
    //  Update only every 5s if the ETA is >60s
    const [elapsedSec, elapsedNano] = process.hrtime(this.lastEtaTime);
    const elapsedMs = (elapsedSec * 1_000_000_000 + elapsedNano) / 1_000_000;
    if (etaSeconds > 60 && elapsedMs < 5_000) {
      return this.lastEtaValue;
    }
    this.lastEtaTime = process.hrtime();

    if (etaSeconds < 0) {
      this.lastEtaValue = 'infinity';
      return this.lastEtaValue;
    }

    const etaSecondsInt = Math.ceil(etaSeconds);
    const secondsRounded = 5 * Math.round(etaSecondsInt / 5);
    if (secondsRounded >= 3600) {
      this.lastEtaValue = SingleBarFormatted.getEtaFormattedHours(secondsRounded);
    } else if (secondsRounded >= 60) {
      this.lastEtaValue = SingleBarFormatted.getEtaFormattedMinutes(secondsRounded);
    } else if (etaSecondsInt >= 10) {
      this.lastEtaValue = `${secondsRounded}s`;
    } else {
      this.lastEtaValue = `${etaSecondsInt}s`;
    }
    return this.lastEtaValue;
  }

  private static getEtaFormattedHours(secondsRounded: number): string {
    const minutes = Math.floor((secondsRounded % 3600) / 60);
    if (minutes > 0) {
      return `${Math.floor(secondsRounded / 3600)}h${minutes}m`;
    }
    return `${Math.floor(secondsRounded / 3600)}h`;
  }

  private static getEtaFormattedMinutes(secondsRounded: number): string {
    const seconds = secondsRounded % 60;
    if (seconds > 0) {
      return `${Math.floor(secondsRounded / 60)}m${seconds}s`;
    }
    return `${Math.floor(secondsRounded / 60)}m`;
  }
}<|MERGE_RESOLUTION|>--- conflicted
+++ resolved
@@ -116,11 +116,7 @@
     const barSize = options.barsize || 0;
     const completeSize = Math.floor(params.progress * barSize);
     const inProgressSize = params.total > 0
-<<<<<<< HEAD
-      ? Math.ceil(((payload.inProgress || 0) / params.total) * barSize)
-=======
-      ? Math.ceil((Math.max(payload.inProgress || 0, 0)) / params.total)
->>>>>>> c19aceca
+      ? Math.ceil((Math.max(payload.inProgress || 0, 0) / params.total) * barSize)
       : 0;
     const incompleteSize = barSize - inProgressSize - completeSize;
 
