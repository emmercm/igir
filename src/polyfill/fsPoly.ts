--- conflicted
+++ resolved
@@ -56,19 +56,20 @@
     }
   }
 
-<<<<<<< HEAD
-  static disksSync(): string[] {
-    return nodeDiskInfo.getDiskInfoSync()
-      .filter((info) => info.available > 0)
-      .map((info) => info.mounted)
-=======
   static async disks(): Promise<string[]> {
     const disks = await nodeDiskInfo.getDiskInfo();
     return disks
       .filter((drive) => drive.available > 0)
       .map((drive) => drive.mounted)
       // Sort by mount points with the deepest number of subdirectories first
->>>>>>> bdecb10b
+      .sort((a, b) => b.split(/[\\/]/).length - a.split(/[\\/]/).length);
+  }
+
+  static disksSync(): string[] {
+    return nodeDiskInfo.getDiskInfoSync()
+      .filter((drive) => drive.available > 0)
+      .map((drive) => drive.mounted)
+      // Sort by mount points with the deepest number of subdirectories first
       .sort((a, b) => b.split(/[\\/]/).length - a.split(/[\\/]/).length);
   }
 
