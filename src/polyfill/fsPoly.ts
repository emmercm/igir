--- conflicted
+++ resolved
@@ -248,10 +248,6 @@
     }
   }
 
-<<<<<<< HEAD
-  static async symlink(file: PathLike, link: PathLike): Promise<void> {
-    return util.promisify(fs.symlink)(file, link);
-=======
   static async size(pathLike: PathLike): Promise<number> {
     return (await util.promisify(fs.stat)(pathLike)).size;
   }
@@ -264,7 +260,10 @@
     const sizes = ['B', 'KiB', 'MiB', 'GiB', 'TiB', 'PiB', 'EiB', 'ZiB', 'YiB'];
     const i = bytes === 0 ? 0 : Math.floor(Math.log(bytes) / Math.log(k));
     return `${parseFloat((bytes / k ** i).toFixed(decimals))}${sizes[i]}`;
->>>>>>> 692a4d39
+  }
+
+  static async symlink(file: PathLike, link: PathLike): Promise<void> {
+    return util.promisify(fs.symlink)(file, link);
   }
 
   static async touch(filePath: string): Promise<void> {
