--- conflicted
+++ resolved
@@ -1,36 +1,11 @@
 import crypto from 'crypto';
-import fs, {
-  PathLike,
-  promises as fsPromises,
-  RmOptions,
-  StatOptions,
-  Stats,
-} from 'fs';
+import fs, { PathLike, promises as fsPromises, RmOptions } from 'fs';
 import { isNotJunk } from 'junk';
 import os from 'os';
 import path from 'path';
 import semver from 'semver';
-import { BackOffPolicy, Retryable } from 'typescript-retry-decorator';
 
 export default class FsPoly {
-  static copyDirSync(src: string, dest: string): void {
-    fs.mkdirSync(dest, { recursive: true });
-    const entries = fs.readdirSync(src, { withFileTypes: true });
-
-    /* eslint-disable no-await-in-loop */
-    for (let i = 0; i < entries.length; i += 1) {
-      const entry = entries[i];
-      const srcPath = path.join(src, entry.name);
-      const destPath = path.join(dest, entry.name);
-
-      if (entry.isDirectory()) {
-        this.copyDirSync(srcPath, destPath);
-      } else {
-        fs.copyFileSync(srcPath, destPath);
-      }
-    }
-  }
-
   /**
    * There is no promise version of existsSync()
    */
@@ -43,34 +18,15 @@
     }
   }
 
-  @Retryable({
-    maxAttempts: 3,
-    backOff: 1000,
-    backOffPolicy: BackOffPolicy.ExponentialBackOffPolicy,
-    doRetry: (e: { code: string }) => ['EBUSY', 'EMFILE', 'ENFILE', 'ENOTEMPTY', 'EPERM'].indexOf(e.code) !== -1,
-  })
-  static async lstat(pathLike: PathLike, options?: StatOptions): Promise<Stats> {
-    if (!await this.exists(pathLike)) {
-      return new Stats();
+  static mktempSync(prefix: string): string {
+    /* eslint-disable no-constant-condition */
+    while (true) {
+      const randomExtension = crypto.randomBytes(4).readUInt32LE(0).toString(36);
+      const filePath = `${prefix.replace(/\.+$/, '')}.${randomExtension}`;
+      if (!fs.existsSync(filePath)) {
+        return filePath;
+      }
     }
-    return fsPromises.lstat(pathLike, { ...options, bigint: false });
-  }
-
-  static makeLegal(filePath: string, pathSep = path.sep): string {
-    let replaced = filePath
-      // Make the filename Windows legal
-      .replace(/:/g, ';')
-      // Make the filename everything else legal
-      .replace(/[<>:"|?*]/g, '_')
-      // Normalize the path separators
-      .replace(/[\\/]/g, pathSep);
-
-    // Fix Windows drive letter
-    if (replaced.match(/^[a-z];[\\/]/i) !== null) {
-      replaced = replaced.replace(/^([a-z]);\\/i, '$1:\\');
-    }
-
-    return replaced;
   }
 
   static mkdtempSync(prefix = os.tmpdir()): string {
@@ -94,35 +50,10 @@
     }
   }
 
-  static mktempSync(prefix: string): string {
-    /* eslint-disable no-constant-condition */
-    while (true) {
-      const randomExtension = crypto.randomBytes(4).readUInt32LE(0).toString(36);
-      const filePath = `${prefix.replace(/\.+$/, '')}.${randomExtension}`;
-      if (!fs.existsSync(filePath)) {
-        return filePath;
-      }
-    }
-  }
-
   /**
    * fs.rm() was added in: v14.14.0
    * fsPromises.rm() was added in: v14.14.0
    */
-<<<<<<< HEAD
-  @Retryable({
-    maxAttempts: 3,
-    backOff: 1000,
-    backOffPolicy: BackOffPolicy.ExponentialBackOffPolicy,
-    doRetry: (e: { code: string }) => ['EBUSY', 'EMFILE', 'ENFILE', 'ENOTEMPTY', 'EPERM'].indexOf(e.code) !== -1,
-  })
-  static async rm(pathLike: PathLike, options?: RmOptions): Promise<void> {
-    // Added in: v10.0.0
-    await fsPromises.rm(pathLike, {
-      ...options,
-      force: true,
-    });
-=======
   static async rm(pathLike: PathLike, options: RmOptions = {}): Promise<void> {
     try {
       // Added in: v10.0.0
@@ -151,7 +82,6 @@
       // Added in: v10.0.0
       await fsPromises.unlink(pathLike);
     }
->>>>>>> 621c0b33
   }
 
   /**
@@ -178,11 +108,7 @@
         // Added in: v14.14.0
         fs.rmSync(pathLike, {
           ...options,
-<<<<<<< HEAD
-          force: true,
-=======
           recursive: true,
->>>>>>> 621c0b33
         });
       }
     } else {
@@ -198,19 +124,50 @@
     /* eslint-disable no-await-in-loop */
     for (let i = 0; i < files.length; i += 1) {
       const file = path.join(pathLike.toString(), files[i]);
-      try {
-        const stats = fs.statSync(file);
-        if (stats.isDirectory()) {
-          output.push(...this.walkSync(file));
-        } else if (stats.isFile()) {
-          output.push(file);
-        }
-      } catch (e) {
-        // Windows can give `EPERM: operation not permitted, stat` for explainable reason
+      const stats = fs.statSync(file);
+      if (stats.isDirectory()) {
+        output.push(...this.walkSync(file));
+      } else if (stats.isFile()) {
+        output.push(file);
       }
     }
 
     return output
       .filter((filePath) => isNotJunk(path.basename(filePath)));
   }
+
+  static copyDirSync(src: string, dest: string): void {
+    fs.mkdirSync(dest, { recursive: true });
+    const entries = fs.readdirSync(src, { withFileTypes: true });
+
+    /* eslint-disable no-await-in-loop */
+    for (let i = 0; i < entries.length; i += 1) {
+      const entry = entries[i];
+      const srcPath = path.join(src, entry.name);
+      const destPath = path.join(dest, entry.name);
+
+      if (entry.isDirectory()) {
+        this.copyDirSync(srcPath, destPath);
+      } else {
+        fs.copyFileSync(srcPath, destPath);
+      }
+    }
+  }
+
+  static makeLegal(filePath: string, pathSep = path.sep): string {
+    let replaced = filePath
+      // Make the filename Windows legal
+      .replace(/:/g, ';')
+      // Make the filename everything else legal
+      .replace(/[<>:"|?*]/g, '_')
+      // Normalize the path separators
+      .replace(/[\\/]/g, pathSep);
+
+    // Fix Windows drive letter
+    if (replaced.match(/^[a-z];[\\/]/i) !== null) {
+      replaced = replaced.replace(/^([a-z]);\\/i, '$1:\\');
+    }
+
+    return replaced;
+  }
 }