{
  "extends": [
    "eslint:recommended",
    "plugin:@typescript-eslint/recommended",
    "airbnb-base",
    "airbnb-typescript/base",
    "plugin:jsdoc/recommended-typescript-error"
  ],
  "plugins": [
    "@typescript-eslint",
    "simple-import-sort",
    "jest"
  ],

  "parser": "@typescript-eslint/parser",
  "parserOptions": {
    "project": "./tsconfig.json",
    "sourceType": "module"
  },
  "ignorePatterns": ["build/**"],

  "env": {
    "jest/globals": true
  },

  "rules": {
    // ***** Imports *****
    "@typescript-eslint/no-restricted-imports": ["error", {
      "patterns": [{
        "group": ["node:*"],
        "message": "Don't use prefixes with Node.js built-ins."
      }],
      "paths": [{
        "name": "fs",
        "importNames": ["promises"],
        "message": "Use util.promisify(fs.*)() instead of fs.promises.*()."
      }]
    }],
    "simple-import-sort/exports": "error",
    "simple-import-sort/imports": "error",

    // Require explicit return types on functions and class methods.
    "@typescript-eslint/explicit-function-return-type": "error",

    // ***** Promises *****
    // Disallow awaiting a value that is not a Thenable.
    "@typescript-eslint/await-thenable": "error",
    // Disallow async functions which have no `await` expression.
    "@typescript-eslint/require-await": "error",
    // Enforce consistent returning of awaited values.
    "@typescript-eslint/return-await": "error",
    // Require any function or method that returns a Promise to be marked async.
    "@typescript-eslint/promise-function-async": ["error"],

<<<<<<< HEAD
    // ***** JSDoc *****
    "jsdoc/require-jsdoc": ["error", {
      // Disable some excessive rules
      "checkConstructors": false,
      "checkGetters": false,
      "checkSetters": false,
      // Require on public parts of classes
      "publicOnly": true,
      "require": {
        "ClassDeclaration": true,
        "MethodDefinition": true
      },
      // Don't create missing doc blocks (yet)
      "enableFixer": false
    }],

    // ***** Misc *****
=======
    // ***** Misc Disallows *****
>>>>>>> 19112ff8
    "@typescript-eslint/prefer-nullish-coalescing": "error",
    "@typescript-eslint/prefer-readonly": "error",

    // ***** Misc Allows *****
    // There are a few places where this needs to be allowed, but only a few, so warn on them
    "@typescript-eslint/no-floating-promises": "warn",
    // There are a few places where this needs to be allowed, but only a few, so warn on them
    "@typescript-eslint/no-unused-expressions": "warn",
    // Significant parts of igir use async.js or mutexes & semaphores to intentlaly limit
    // concurrent promises, so we want to respect those
    "no-await-in-loop": "off",
    // ROM patch file processors use a lot of bitwise operations for legitimate reasons
    "no-bitwise": "off",
    // Referencing ASCII characters <32 is entirely legitimate
    "no-control-regex": "off"
  }
}<|MERGE_RESOLUTION|>--- conflicted
+++ resolved
@@ -52,7 +52,6 @@
     // Require any function or method that returns a Promise to be marked async.
     "@typescript-eslint/promise-function-async": ["error"],
 
-<<<<<<< HEAD
     // ***** JSDoc *****
     "jsdoc/require-jsdoc": ["error", {
       // Disable some excessive rules
@@ -69,10 +68,7 @@
       "enableFixer": false
     }],
 
-    // ***** Misc *****
-=======
     // ***** Misc Disallows *****
->>>>>>> 19112ff8
     "@typescript-eslint/prefer-nullish-coalescing": "error",
     "@typescript-eslint/prefer-readonly": "error",
 
