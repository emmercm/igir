import os from 'node:os';
import path from 'node:path';

<<<<<<< HEAD
import Temp from '../../src/globals/temp.js';
=======
import Defaults from '../../src/globals/defaults.js';
>>>>>>> eca22606
import fsPoly from '../../src/polyfill/fsPoly.js';

describe('canSymlink', () => {
  it('should not throw', async () => {
<<<<<<< HEAD
    await expect(fsPoly.canSymlink(Temp.getTempDir())).resolves.not.toThrow();
=======
    await expect(fsPoly.canSymlink(Defaults.GLOBAL_TEMP_DIR)).resolves.not.toThrow();
>>>>>>> eca22606
  });
});

describe('isDirectory', () => {
  it('should return true for a directory', async () => {
<<<<<<< HEAD
    const tempDir = await fsPoly.mkdtemp(Temp.getTempDir());
=======
    const tempDir = await fsPoly.mkdtemp(Defaults.GLOBAL_TEMP_DIR);
>>>>>>> eca22606
    await expect(fsPoly.isDirectory(tempDir)).resolves.toEqual(true);
  });

  it('should return false for a file', async () => {
<<<<<<< HEAD
    const tempFile = await fsPoly.mktemp(path.join(Temp.getTempDir(), 'temp'));
=======
    const tempFile = await fsPoly.mktemp(path.join(Defaults.GLOBAL_TEMP_DIR, 'temp'));
>>>>>>> eca22606
    await fsPoly.touch(tempFile);
    await expect(fsPoly.isDirectory(tempFile)).resolves.toEqual(false);
    await fsPoly.rm(tempFile);
  });

  it('should return false for non-existent file', async () => {
<<<<<<< HEAD
    const tempFile = await fsPoly.mktemp(path.join(Temp.getTempDir(), 'temp'));
=======
    const tempFile = await fsPoly.mktemp(path.join(Defaults.GLOBAL_TEMP_DIR, 'temp'));
>>>>>>> eca22606
    await expect(fsPoly.isDirectory(tempFile)).resolves.toEqual(false);
  });
});

describe('isSamba', () => {
  test.each([
    '.',
    os.devNull,
    'test',
    path.resolve('test'),
  ])('should return false: %s', (filePath) => {
    expect(fsPoly.isSamba(filePath)).toEqual(false);
  });

  test.each([
    '//foo/bar',
    '\\\\foo\\bar',
  ])('should return true: %s', (filePath) => {
    expect(fsPoly.isSamba(filePath)).toEqual(true);
  });
});

describe('isSymlink', () => {
  it('should return false for a hard link', async () => {
<<<<<<< HEAD
    const tempFile = await fsPoly.mktemp(path.join(Temp.getTempDir(), 'temp'));
    await fsPoly.touch(tempFile);
    const tempLink = await fsPoly.mktemp(path.join(Temp.getTempDir(), 'link'));
=======
    const tempFile = await fsPoly.mktemp(path.join(Defaults.GLOBAL_TEMP_DIR, 'temp'));
    await fsPoly.touch(tempFile);
    const tempLink = await fsPoly.mktemp(path.join(Defaults.GLOBAL_TEMP_DIR, 'link'));
>>>>>>> eca22606
    await fsPoly.hardlink(tempFile, tempLink);
    await expect(fsPoly.isSymlink(tempLink)).resolves.toEqual(false);
    await fsPoly.rm(tempLink);
    await fsPoly.rm(tempFile);
  });

  it('should return true for a symlink', async () => {
<<<<<<< HEAD
    const tempFile = await fsPoly.mktemp(path.join(Temp.getTempDir(), 'temp'));
    await fsPoly.touch(tempFile);
    const tempLink = await fsPoly.mktemp(path.join(Temp.getTempDir(), 'link'));
=======
    const tempFile = await fsPoly.mktemp(path.join(Defaults.GLOBAL_TEMP_DIR, 'temp'));
    await fsPoly.touch(tempFile);
    const tempLink = await fsPoly.mktemp(path.join(Defaults.GLOBAL_TEMP_DIR, 'link'));
>>>>>>> eca22606
    await fsPoly.symlink(tempFile, tempLink);
    await expect(fsPoly.isSymlink(tempLink)).resolves.toEqual(true);
    await fsPoly.rm(tempLink);
    await fsPoly.rm(tempFile);
  });

  it('should return false for a plain directory', async () => {
<<<<<<< HEAD
    const tempDir = await fsPoly.mkdtemp(Temp.getTempDir());
=======
    const tempDir = await fsPoly.mkdtemp(Defaults.GLOBAL_TEMP_DIR);
>>>>>>> eca22606
    await expect(fsPoly.isSymlink(tempDir)).resolves.toEqual(false);
  });

  it('should return false for a plain file', async () => {
<<<<<<< HEAD
    const tempFile = await fsPoly.mktemp(path.join(Temp.getTempDir(), 'temp'));
=======
    const tempFile = await fsPoly.mktemp(path.join(Defaults.GLOBAL_TEMP_DIR, 'temp'));
>>>>>>> eca22606
    await fsPoly.touch(tempFile);
    await expect(fsPoly.isSymlink(tempFile)).resolves.toEqual(false);
    await fsPoly.rm(tempFile);
  });

  it('should return false for non-existent file', async () => {
<<<<<<< HEAD
    const tempFile = await fsPoly.mktemp(path.join(Temp.getTempDir(), 'temp'));
=======
    const tempFile = await fsPoly.mktemp(path.join(Defaults.GLOBAL_TEMP_DIR, 'temp'));
>>>>>>> eca22606
    await expect(fsPoly.isSymlink(tempFile)).resolves.toEqual(false);
  });
});

describe('makeLegal', () => {
  describe('unix', () => {
    test.each([
      // Test equality
      ['file.rom', 'file.rom'],
      ['roms/file.rom', 'roms/file.rom'],
      ['/roms/file.rom', '/roms/file.rom'],
      // Test illegal names
      ['Dwayne "The Rock" Jonson.rom', 'Dwayne _The Rock_ Jonson.rom'],
    ])('should make the file path legal: %s', (input, expected) => {
      expect(fsPoly.makeLegal(input, '/')).toEqual(expected);
    });
  });

  describe('windows', () => {
    test.each([
      // Test equality
      ['file.rom', 'file.rom'],
      ['roms\\file.rom', 'roms\\file.rom'],
      ['C:\\roms\\file.rom', 'C:\\roms\\file.rom'],
      // Test drive letter semicolon preservation
      ['C:\\ro:ms\\fi:le.rom', 'C:\\ro;ms\\fi;le.rom'],
      // Test illegal names
      ['Dwayne "The Rock" Jonson.rom', 'Dwayne _The Rock_ Jonson.rom'],
    ])('should make the file path legal: %s', (input, expected) => {
      expect(fsPoly.makeLegal(input, '\\')).toEqual(expected);
    });
  });
});

describe('readlink', () => {
  it('should throw on hard links', async () => {
<<<<<<< HEAD
    const tempFile = await fsPoly.mktemp(path.join(Temp.getTempDir(), 'temp'));
    await fsPoly.touch(tempFile);
    const tempLink = await fsPoly.mktemp(path.join(Temp.getTempDir(), 'link'));
=======
    const tempFile = await fsPoly.mktemp(path.join(Defaults.GLOBAL_TEMP_DIR, 'temp'));
    await fsPoly.touch(tempFile);
    const tempLink = await fsPoly.mktemp(path.join(Defaults.GLOBAL_TEMP_DIR, 'link'));
>>>>>>> eca22606
    await fsPoly.hardlink(tempFile, tempLink);

    await expect(fsPoly.readlink(tempLink)).rejects.toThrow(/non-symlink/);

    await fsPoly.rm(tempLink);
    await fsPoly.rm(tempFile);
  });

  it('should read absolute symlinks', async () => {
<<<<<<< HEAD
    const tempFile = await fsPoly.mktemp(path.join(Temp.getTempDir(), 'temp'));
    await fsPoly.touch(tempFile);
    const tempLink = await fsPoly.mktemp(path.join(Temp.getTempDir(), 'link'));
=======
    const tempFile = await fsPoly.mktemp(path.join(Defaults.GLOBAL_TEMP_DIR, 'temp'));
    await fsPoly.touch(tempFile);
    const tempLink = await fsPoly.mktemp(path.join(Defaults.GLOBAL_TEMP_DIR, 'link'));
>>>>>>> eca22606
    const tempFileAbsolute = path.resolve(tempFile);
    await fsPoly.symlink(tempFileAbsolute, tempLink);

    const readLink = await fsPoly.readlink(tempLink);
    expect(readLink).toEqual(tempFileAbsolute);
    expect(path.isAbsolute(readLink)).toEqual(true);

    await fsPoly.rm(tempLink);
    await fsPoly.rm(tempFile);
  });

  it('should read relative symlinks', async () => {
<<<<<<< HEAD
    const tempFile = await fsPoly.mktemp(path.join(Temp.getTempDir(), 'temp'));
    await fsPoly.touch(tempFile);
    const tempLink = await fsPoly.mktemp(path.join(Temp.getTempDir(), 'link'));
=======
    const tempFile = await fsPoly.mktemp(path.join(Defaults.GLOBAL_TEMP_DIR, 'temp'));
    await fsPoly.touch(tempFile);
    const tempLink = await fsPoly.mktemp(path.join(Defaults.GLOBAL_TEMP_DIR, 'link'));
>>>>>>> eca22606
    const tempFileRelative = await fsPoly.symlinkRelativePath(tempFile, tempLink);
    await fsPoly.symlink(tempFileRelative, tempLink);

    const readLink = await fsPoly.readlink(tempLink);
    expect(readLink).toEqual(tempFileRelative);
    expect(path.isAbsolute(readLink)).toEqual(false);

    await fsPoly.rm(tempLink);
    await fsPoly.rm(tempFile);
  });

  it('should throw on plain files', async () => {
<<<<<<< HEAD
    const tempFile = await fsPoly.mktemp(path.join(Temp.getTempDir(), 'temp'));
=======
    const tempFile = await fsPoly.mktemp(path.join(Defaults.GLOBAL_TEMP_DIR, 'temp'));
>>>>>>> eca22606
    await fsPoly.touch(tempFile);

    await expect(fsPoly.readlink(tempFile)).rejects.toThrow(/non-symlink/);

    await fsPoly.rm(tempFile);
  });

  it('should throw on directories', async () => {
<<<<<<< HEAD
    const tempDir = await fsPoly.mkdtemp(Temp.getTempDir());
=======
    const tempDir = await fsPoly.mkdtemp(Defaults.GLOBAL_TEMP_DIR);
>>>>>>> eca22606

    await expect(fsPoly.readlink(tempDir)).rejects.toThrow(/non-symlink/);

    await fsPoly.rm(tempDir);
  });
});

describe('readlinkResolved', () => {
  it('should read absolute symlinks', async () => {
<<<<<<< HEAD
    const tempFile = await fsPoly.mktemp(path.join(Temp.getTempDir(), 'temp'));
    await fsPoly.touch(tempFile);
    const tempLink = await fsPoly.mktemp(path.join(Temp.getTempDir(), 'link'));
=======
    const tempFile = await fsPoly.mktemp(path.join(Defaults.GLOBAL_TEMP_DIR, 'temp'));
    await fsPoly.touch(tempFile);
    const tempLink = await fsPoly.mktemp(path.join(Defaults.GLOBAL_TEMP_DIR, 'link'));
>>>>>>> eca22606
    const tempFileAbsolute = path.resolve(tempFile);
    await fsPoly.symlink(tempFileAbsolute, tempLink);

    const readLinkResolved = await fsPoly.readlinkResolved(tempLink);
    expect(readLinkResolved).toEqual(tempFileAbsolute);
    expect(path.isAbsolute(readLinkResolved)).toEqual(true);

    await fsPoly.rm(tempLink);
    await fsPoly.rm(tempFile);
  });

  it('should read relative symlinks', async () => {
<<<<<<< HEAD
    const tempFile = await fsPoly.mktemp(path.join(Temp.getTempDir(), 'temp'));
    await fsPoly.touch(tempFile);
    const tempLink = await fsPoly.mktemp(path.join(Temp.getTempDir(), 'link'));
=======
    const tempFile = await fsPoly.mktemp(path.join(Defaults.GLOBAL_TEMP_DIR, 'temp'));
    await fsPoly.touch(tempFile);
    const tempLink = await fsPoly.mktemp(path.join(Defaults.GLOBAL_TEMP_DIR, 'link'));
>>>>>>> eca22606
    const tempFileRelative = await fsPoly.symlinkRelativePath(tempFile, tempLink);
    await fsPoly.symlink(tempFileRelative, tempLink);

    const readLinkResolved = await fsPoly.readlinkResolved(tempLink);
    expect(readLinkResolved).not.toEqual(tempFileRelative);
    expect(readLinkResolved).toEqual(path.resolve(tempFile));
    expect(path.isAbsolute(readLinkResolved)).toEqual(true);

    await fsPoly.rm(tempLink);
    await fsPoly.rm(tempFile);
  });
});

describe('rm', () => {
  it('should throw on missing file', async () => {
<<<<<<< HEAD
    const tempFile = await fsPoly.mktemp(path.join(Temp.getTempDir(), 'temp'));
=======
    const tempFile = await fsPoly.mktemp(path.join(Defaults.GLOBAL_TEMP_DIR, 'temp'));
>>>>>>> eca22606
    await expect(fsPoly.exists(tempFile)).resolves.toEqual(false);
    await expect(fsPoly.rm(tempFile)).rejects.toThrow();
  });

  it('should not throw on forcing missing file', async () => {
<<<<<<< HEAD
    const tempFile = await fsPoly.mktemp(path.join(Temp.getTempDir(), 'temp'));
=======
    const tempFile = await fsPoly.mktemp(path.join(Defaults.GLOBAL_TEMP_DIR, 'temp'));
>>>>>>> eca22606
    await expect(fsPoly.exists(tempFile)).resolves.toEqual(false);
    await expect(fsPoly.rm(tempFile, { force: true })).resolves.not.toThrow();
  });

  it('should delete an existing file', async () => {
<<<<<<< HEAD
    const tempFile = await fsPoly.mktemp(path.join(Temp.getTempDir(), 'temp'));
=======
    const tempFile = await fsPoly.mktemp(path.join(Defaults.GLOBAL_TEMP_DIR, 'temp'));
>>>>>>> eca22606
    await fsPoly.touch(tempFile);
    await expect(fsPoly.exists(tempFile)).resolves.toEqual(true);
    await fsPoly.rm(tempFile);
    await expect(fsPoly.exists(tempFile)).resolves.toEqual(false);
  });

  it('should delete an existing directory', async () => {
<<<<<<< HEAD
    const tempDir = await fsPoly.mkdtemp(path.join(Temp.getTempDir(), 'temp'));
=======
    const tempDir = await fsPoly.mkdtemp(path.join(Defaults.GLOBAL_TEMP_DIR, 'temp'));
>>>>>>> eca22606
    await expect(fsPoly.exists(tempDir)).resolves.toEqual(true);
    await fsPoly.rm(tempDir);
    await expect(fsPoly.exists(tempDir)).resolves.toEqual(false);
  });

  it('should not delete a symlink\'s target', async () => {
<<<<<<< HEAD
    const tempFile = await fsPoly.mktemp(path.join(Temp.getTempDir(), 'temp'));
    await fsPoly.touch(tempFile);
    const tempLink = await fsPoly.mktemp(path.join(Temp.getTempDir(), 'link'));
=======
    const tempFile = await fsPoly.mktemp(path.join(Defaults.GLOBAL_TEMP_DIR, 'temp'));
    await fsPoly.touch(tempFile);
    const tempLink = await fsPoly.mktemp(path.join(Defaults.GLOBAL_TEMP_DIR, 'link'));
>>>>>>> eca22606
    await fsPoly.symlink(tempFile, tempLink);
    await expect(fsPoly.exists(tempLink)).resolves.toEqual(true);
    await fsPoly.rm(tempLink);
    await expect(fsPoly.exists(tempLink)).resolves.toEqual(false);
    await expect(fsPoly.exists(tempFile)).resolves.toEqual(true);
    await fsPoly.rm(tempFile);
  });
});

describe('realpath', () => {
  it('should throw on non-existent path', async () => {
<<<<<<< HEAD
    const tempFile = await fsPoly.mktemp(path.join(Temp.getTempDir(), 'temp'));
=======
    const tempFile = await fsPoly.mktemp(path.join(Defaults.GLOBAL_TEMP_DIR, 'temp'));
>>>>>>> eca22606
    await expect(fsPoly.realpath(tempFile)).rejects.toThrow();
  });

  it('should resolve existing paths', async () => {
    await expect(fsPoly.realpath('.')).resolves.toEqual(process.cwd());
  });
});

describe('touch', () => {
  it('should mkdir and touch', async () => {
    const tempDir = await fsPoly.mkdtemp(Defaults.GLOBAL_TEMP_DIR);
    await fsPoly.rm(tempDir, { recursive: true });
    const tempFile = await fsPoly.mktemp(path.join(tempDir, 'temp'));
    try {
      await fsPoly.touch(tempFile);
      await expect(fsPoly.exists(tempFile)).resolves.toEqual(true);
    } finally {
      await fsPoly.rm(tempDir, { recursive: true, force: true });
    }
  });
});

describe('touchSync', () => {
  it('should mkdir and touch', async () => {
    const tempDir = await fsPoly.mkdtemp(Defaults.GLOBAL_TEMP_DIR);
    await fsPoly.rm(tempDir, { recursive: true });
    const tempFile = await fsPoly.mktemp(path.join(tempDir, 'temp'));
    try {
      fsPoly.touchSync(tempFile);
      await expect(fsPoly.exists(tempFile)).resolves.toEqual(true);
    } finally {
      await fsPoly.rm(tempDir, { recursive: true, force: true });
    }
  });
});<|MERGE_RESOLUTION|>--- conflicted
+++ resolved
@@ -1,50 +1,30 @@
 import os from 'node:os';
 import path from 'node:path';
 
-<<<<<<< HEAD
 import Temp from '../../src/globals/temp.js';
-=======
-import Defaults from '../../src/globals/defaults.js';
->>>>>>> eca22606
 import fsPoly from '../../src/polyfill/fsPoly.js';
 
 describe('canSymlink', () => {
   it('should not throw', async () => {
-<<<<<<< HEAD
     await expect(fsPoly.canSymlink(Temp.getTempDir())).resolves.not.toThrow();
-=======
-    await expect(fsPoly.canSymlink(Defaults.GLOBAL_TEMP_DIR)).resolves.not.toThrow();
->>>>>>> eca22606
   });
 });
 
 describe('isDirectory', () => {
   it('should return true for a directory', async () => {
-<<<<<<< HEAD
-    const tempDir = await fsPoly.mkdtemp(Temp.getTempDir());
-=======
-    const tempDir = await fsPoly.mkdtemp(Defaults.GLOBAL_TEMP_DIR);
->>>>>>> eca22606
+    const tempDir = await fsPoly.mkdtemp(Temp.getTempDir());
     await expect(fsPoly.isDirectory(tempDir)).resolves.toEqual(true);
   });
 
   it('should return false for a file', async () => {
-<<<<<<< HEAD
-    const tempFile = await fsPoly.mktemp(path.join(Temp.getTempDir(), 'temp'));
-=======
-    const tempFile = await fsPoly.mktemp(path.join(Defaults.GLOBAL_TEMP_DIR, 'temp'));
->>>>>>> eca22606
+    const tempFile = await fsPoly.mktemp(path.join(Temp.getTempDir(), 'temp'));
     await fsPoly.touch(tempFile);
     await expect(fsPoly.isDirectory(tempFile)).resolves.toEqual(false);
     await fsPoly.rm(tempFile);
   });
 
   it('should return false for non-existent file', async () => {
-<<<<<<< HEAD
-    const tempFile = await fsPoly.mktemp(path.join(Temp.getTempDir(), 'temp'));
-=======
-    const tempFile = await fsPoly.mktemp(path.join(Defaults.GLOBAL_TEMP_DIR, 'temp'));
->>>>>>> eca22606
+    const tempFile = await fsPoly.mktemp(path.join(Temp.getTempDir(), 'temp'));
     await expect(fsPoly.isDirectory(tempFile)).resolves.toEqual(false);
   });
 });
@@ -69,15 +49,9 @@
 
 describe('isSymlink', () => {
   it('should return false for a hard link', async () => {
-<<<<<<< HEAD
-    const tempFile = await fsPoly.mktemp(path.join(Temp.getTempDir(), 'temp'));
-    await fsPoly.touch(tempFile);
-    const tempLink = await fsPoly.mktemp(path.join(Temp.getTempDir(), 'link'));
-=======
-    const tempFile = await fsPoly.mktemp(path.join(Defaults.GLOBAL_TEMP_DIR, 'temp'));
-    await fsPoly.touch(tempFile);
-    const tempLink = await fsPoly.mktemp(path.join(Defaults.GLOBAL_TEMP_DIR, 'link'));
->>>>>>> eca22606
+    const tempFile = await fsPoly.mktemp(path.join(Temp.getTempDir(), 'temp'));
+    await fsPoly.touch(tempFile);
+    const tempLink = await fsPoly.mktemp(path.join(Temp.getTempDir(), 'link'));
     await fsPoly.hardlink(tempFile, tempLink);
     await expect(fsPoly.isSymlink(tempLink)).resolves.toEqual(false);
     await fsPoly.rm(tempLink);
@@ -85,15 +59,9 @@
   });
 
   it('should return true for a symlink', async () => {
-<<<<<<< HEAD
-    const tempFile = await fsPoly.mktemp(path.join(Temp.getTempDir(), 'temp'));
-    await fsPoly.touch(tempFile);
-    const tempLink = await fsPoly.mktemp(path.join(Temp.getTempDir(), 'link'));
-=======
-    const tempFile = await fsPoly.mktemp(path.join(Defaults.GLOBAL_TEMP_DIR, 'temp'));
-    await fsPoly.touch(tempFile);
-    const tempLink = await fsPoly.mktemp(path.join(Defaults.GLOBAL_TEMP_DIR, 'link'));
->>>>>>> eca22606
+    const tempFile = await fsPoly.mktemp(path.join(Temp.getTempDir(), 'temp'));
+    await fsPoly.touch(tempFile);
+    const tempLink = await fsPoly.mktemp(path.join(Temp.getTempDir(), 'link'));
     await fsPoly.symlink(tempFile, tempLink);
     await expect(fsPoly.isSymlink(tempLink)).resolves.toEqual(true);
     await fsPoly.rm(tempLink);
@@ -101,31 +69,19 @@
   });
 
   it('should return false for a plain directory', async () => {
-<<<<<<< HEAD
-    const tempDir = await fsPoly.mkdtemp(Temp.getTempDir());
-=======
-    const tempDir = await fsPoly.mkdtemp(Defaults.GLOBAL_TEMP_DIR);
->>>>>>> eca22606
+    const tempDir = await fsPoly.mkdtemp(Temp.getTempDir());
     await expect(fsPoly.isSymlink(tempDir)).resolves.toEqual(false);
   });
 
   it('should return false for a plain file', async () => {
-<<<<<<< HEAD
-    const tempFile = await fsPoly.mktemp(path.join(Temp.getTempDir(), 'temp'));
-=======
-    const tempFile = await fsPoly.mktemp(path.join(Defaults.GLOBAL_TEMP_DIR, 'temp'));
->>>>>>> eca22606
+    const tempFile = await fsPoly.mktemp(path.join(Temp.getTempDir(), 'temp'));
     await fsPoly.touch(tempFile);
     await expect(fsPoly.isSymlink(tempFile)).resolves.toEqual(false);
     await fsPoly.rm(tempFile);
   });
 
   it('should return false for non-existent file', async () => {
-<<<<<<< HEAD
-    const tempFile = await fsPoly.mktemp(path.join(Temp.getTempDir(), 'temp'));
-=======
-    const tempFile = await fsPoly.mktemp(path.join(Defaults.GLOBAL_TEMP_DIR, 'temp'));
->>>>>>> eca22606
+    const tempFile = await fsPoly.mktemp(path.join(Temp.getTempDir(), 'temp'));
     await expect(fsPoly.isSymlink(tempFile)).resolves.toEqual(false);
   });
 });
@@ -162,15 +118,9 @@
 
 describe('readlink', () => {
   it('should throw on hard links', async () => {
-<<<<<<< HEAD
-    const tempFile = await fsPoly.mktemp(path.join(Temp.getTempDir(), 'temp'));
-    await fsPoly.touch(tempFile);
-    const tempLink = await fsPoly.mktemp(path.join(Temp.getTempDir(), 'link'));
-=======
-    const tempFile = await fsPoly.mktemp(path.join(Defaults.GLOBAL_TEMP_DIR, 'temp'));
-    await fsPoly.touch(tempFile);
-    const tempLink = await fsPoly.mktemp(path.join(Defaults.GLOBAL_TEMP_DIR, 'link'));
->>>>>>> eca22606
+    const tempFile = await fsPoly.mktemp(path.join(Temp.getTempDir(), 'temp'));
+    await fsPoly.touch(tempFile);
+    const tempLink = await fsPoly.mktemp(path.join(Temp.getTempDir(), 'link'));
     await fsPoly.hardlink(tempFile, tempLink);
 
     await expect(fsPoly.readlink(tempLink)).rejects.toThrow(/non-symlink/);
@@ -180,15 +130,9 @@
   });
 
   it('should read absolute symlinks', async () => {
-<<<<<<< HEAD
-    const tempFile = await fsPoly.mktemp(path.join(Temp.getTempDir(), 'temp'));
-    await fsPoly.touch(tempFile);
-    const tempLink = await fsPoly.mktemp(path.join(Temp.getTempDir(), 'link'));
-=======
-    const tempFile = await fsPoly.mktemp(path.join(Defaults.GLOBAL_TEMP_DIR, 'temp'));
-    await fsPoly.touch(tempFile);
-    const tempLink = await fsPoly.mktemp(path.join(Defaults.GLOBAL_TEMP_DIR, 'link'));
->>>>>>> eca22606
+    const tempFile = await fsPoly.mktemp(path.join(Temp.getTempDir(), 'temp'));
+    await fsPoly.touch(tempFile);
+    const tempLink = await fsPoly.mktemp(path.join(Temp.getTempDir(), 'link'));
     const tempFileAbsolute = path.resolve(tempFile);
     await fsPoly.symlink(tempFileAbsolute, tempLink);
 
@@ -201,15 +145,9 @@
   });
 
   it('should read relative symlinks', async () => {
-<<<<<<< HEAD
-    const tempFile = await fsPoly.mktemp(path.join(Temp.getTempDir(), 'temp'));
-    await fsPoly.touch(tempFile);
-    const tempLink = await fsPoly.mktemp(path.join(Temp.getTempDir(), 'link'));
-=======
-    const tempFile = await fsPoly.mktemp(path.join(Defaults.GLOBAL_TEMP_DIR, 'temp'));
-    await fsPoly.touch(tempFile);
-    const tempLink = await fsPoly.mktemp(path.join(Defaults.GLOBAL_TEMP_DIR, 'link'));
->>>>>>> eca22606
+    const tempFile = await fsPoly.mktemp(path.join(Temp.getTempDir(), 'temp'));
+    await fsPoly.touch(tempFile);
+    const tempLink = await fsPoly.mktemp(path.join(Temp.getTempDir(), 'link'));
     const tempFileRelative = await fsPoly.symlinkRelativePath(tempFile, tempLink);
     await fsPoly.symlink(tempFileRelative, tempLink);
 
@@ -222,11 +160,7 @@
   });
 
   it('should throw on plain files', async () => {
-<<<<<<< HEAD
-    const tempFile = await fsPoly.mktemp(path.join(Temp.getTempDir(), 'temp'));
-=======
-    const tempFile = await fsPoly.mktemp(path.join(Defaults.GLOBAL_TEMP_DIR, 'temp'));
->>>>>>> eca22606
+    const tempFile = await fsPoly.mktemp(path.join(Temp.getTempDir(), 'temp'));
     await fsPoly.touch(tempFile);
 
     await expect(fsPoly.readlink(tempFile)).rejects.toThrow(/non-symlink/);
@@ -235,11 +169,7 @@
   });
 
   it('should throw on directories', async () => {
-<<<<<<< HEAD
-    const tempDir = await fsPoly.mkdtemp(Temp.getTempDir());
-=======
-    const tempDir = await fsPoly.mkdtemp(Defaults.GLOBAL_TEMP_DIR);
->>>>>>> eca22606
+    const tempDir = await fsPoly.mkdtemp(Temp.getTempDir());
 
     await expect(fsPoly.readlink(tempDir)).rejects.toThrow(/non-symlink/);
 
@@ -249,15 +179,9 @@
 
 describe('readlinkResolved', () => {
   it('should read absolute symlinks', async () => {
-<<<<<<< HEAD
-    const tempFile = await fsPoly.mktemp(path.join(Temp.getTempDir(), 'temp'));
-    await fsPoly.touch(tempFile);
-    const tempLink = await fsPoly.mktemp(path.join(Temp.getTempDir(), 'link'));
-=======
-    const tempFile = await fsPoly.mktemp(path.join(Defaults.GLOBAL_TEMP_DIR, 'temp'));
-    await fsPoly.touch(tempFile);
-    const tempLink = await fsPoly.mktemp(path.join(Defaults.GLOBAL_TEMP_DIR, 'link'));
->>>>>>> eca22606
+    const tempFile = await fsPoly.mktemp(path.join(Temp.getTempDir(), 'temp'));
+    await fsPoly.touch(tempFile);
+    const tempLink = await fsPoly.mktemp(path.join(Temp.getTempDir(), 'link'));
     const tempFileAbsolute = path.resolve(tempFile);
     await fsPoly.symlink(tempFileAbsolute, tempLink);
 
@@ -270,15 +194,9 @@
   });
 
   it('should read relative symlinks', async () => {
-<<<<<<< HEAD
-    const tempFile = await fsPoly.mktemp(path.join(Temp.getTempDir(), 'temp'));
-    await fsPoly.touch(tempFile);
-    const tempLink = await fsPoly.mktemp(path.join(Temp.getTempDir(), 'link'));
-=======
-    const tempFile = await fsPoly.mktemp(path.join(Defaults.GLOBAL_TEMP_DIR, 'temp'));
-    await fsPoly.touch(tempFile);
-    const tempLink = await fsPoly.mktemp(path.join(Defaults.GLOBAL_TEMP_DIR, 'link'));
->>>>>>> eca22606
+    const tempFile = await fsPoly.mktemp(path.join(Temp.getTempDir(), 'temp'));
+    await fsPoly.touch(tempFile);
+    const tempLink = await fsPoly.mktemp(path.join(Temp.getTempDir(), 'link'));
     const tempFileRelative = await fsPoly.symlinkRelativePath(tempFile, tempLink);
     await fsPoly.symlink(tempFileRelative, tempLink);
 
@@ -294,31 +212,19 @@
 
 describe('rm', () => {
   it('should throw on missing file', async () => {
-<<<<<<< HEAD
-    const tempFile = await fsPoly.mktemp(path.join(Temp.getTempDir(), 'temp'));
-=======
-    const tempFile = await fsPoly.mktemp(path.join(Defaults.GLOBAL_TEMP_DIR, 'temp'));
->>>>>>> eca22606
+    const tempFile = await fsPoly.mktemp(path.join(Temp.getTempDir(), 'temp'));
     await expect(fsPoly.exists(tempFile)).resolves.toEqual(false);
     await expect(fsPoly.rm(tempFile)).rejects.toThrow();
   });
 
   it('should not throw on forcing missing file', async () => {
-<<<<<<< HEAD
-    const tempFile = await fsPoly.mktemp(path.join(Temp.getTempDir(), 'temp'));
-=======
-    const tempFile = await fsPoly.mktemp(path.join(Defaults.GLOBAL_TEMP_DIR, 'temp'));
->>>>>>> eca22606
+    const tempFile = await fsPoly.mktemp(path.join(Temp.getTempDir(), 'temp'));
     await expect(fsPoly.exists(tempFile)).resolves.toEqual(false);
     await expect(fsPoly.rm(tempFile, { force: true })).resolves.not.toThrow();
   });
 
   it('should delete an existing file', async () => {
-<<<<<<< HEAD
-    const tempFile = await fsPoly.mktemp(path.join(Temp.getTempDir(), 'temp'));
-=======
-    const tempFile = await fsPoly.mktemp(path.join(Defaults.GLOBAL_TEMP_DIR, 'temp'));
->>>>>>> eca22606
+    const tempFile = await fsPoly.mktemp(path.join(Temp.getTempDir(), 'temp'));
     await fsPoly.touch(tempFile);
     await expect(fsPoly.exists(tempFile)).resolves.toEqual(true);
     await fsPoly.rm(tempFile);
@@ -326,26 +232,16 @@
   });
 
   it('should delete an existing directory', async () => {
-<<<<<<< HEAD
     const tempDir = await fsPoly.mkdtemp(path.join(Temp.getTempDir(), 'temp'));
-=======
-    const tempDir = await fsPoly.mkdtemp(path.join(Defaults.GLOBAL_TEMP_DIR, 'temp'));
->>>>>>> eca22606
     await expect(fsPoly.exists(tempDir)).resolves.toEqual(true);
     await fsPoly.rm(tempDir);
     await expect(fsPoly.exists(tempDir)).resolves.toEqual(false);
   });
 
   it('should not delete a symlink\'s target', async () => {
-<<<<<<< HEAD
-    const tempFile = await fsPoly.mktemp(path.join(Temp.getTempDir(), 'temp'));
-    await fsPoly.touch(tempFile);
-    const tempLink = await fsPoly.mktemp(path.join(Temp.getTempDir(), 'link'));
-=======
-    const tempFile = await fsPoly.mktemp(path.join(Defaults.GLOBAL_TEMP_DIR, 'temp'));
-    await fsPoly.touch(tempFile);
-    const tempLink = await fsPoly.mktemp(path.join(Defaults.GLOBAL_TEMP_DIR, 'link'));
->>>>>>> eca22606
+    const tempFile = await fsPoly.mktemp(path.join(Temp.getTempDir(), 'temp'));
+    await fsPoly.touch(tempFile);
+    const tempLink = await fsPoly.mktemp(path.join(Temp.getTempDir(), 'link'));
     await fsPoly.symlink(tempFile, tempLink);
     await expect(fsPoly.exists(tempLink)).resolves.toEqual(true);
     await fsPoly.rm(tempLink);
@@ -357,11 +253,7 @@
 
 describe('realpath', () => {
   it('should throw on non-existent path', async () => {
-<<<<<<< HEAD
-    const tempFile = await fsPoly.mktemp(path.join(Temp.getTempDir(), 'temp'));
-=======
-    const tempFile = await fsPoly.mktemp(path.join(Defaults.GLOBAL_TEMP_DIR, 'temp'));
->>>>>>> eca22606
+    const tempFile = await fsPoly.mktemp(path.join(Temp.getTempDir(), 'temp'));
     await expect(fsPoly.realpath(tempFile)).rejects.toThrow();
   });
 
@@ -372,7 +264,7 @@
 
 describe('touch', () => {
   it('should mkdir and touch', async () => {
-    const tempDir = await fsPoly.mkdtemp(Defaults.GLOBAL_TEMP_DIR);
+    const tempDir = await fsPoly.mkdtemp(Temp.getTempDir());
     await fsPoly.rm(tempDir, { recursive: true });
     const tempFile = await fsPoly.mktemp(path.join(tempDir, 'temp'));
     try {
@@ -386,7 +278,7 @@
 
 describe('touchSync', () => {
   it('should mkdir and touch', async () => {
-    const tempDir = await fsPoly.mkdtemp(Defaults.GLOBAL_TEMP_DIR);
+    const tempDir = await fsPoly.mkdtemp(Temp.getTempDir());
     await fsPoly.rm(tempDir, { recursive: true });
     const tempFile = await fsPoly.mktemp(path.join(tempDir, 'temp'));
     try {
