--- conflicted
+++ resolved
@@ -147,45 +147,6 @@
     }), new Logger(LogLevel.NEVER)).main()).rejects.toThrow(/no valid dat files/i);
   });
 
-<<<<<<< HEAD
-  it('should copy, test, and clean', async () => {
-    await expectEndToEnd({
-      commands: ['copy', 'test', 'clean'],
-      dat: ['dats/*'],
-      dirDatName: true,
-    }, [
-      [path.join('Headered', 'allpads.nes'), '9180a163'],
-      [path.join('Headered', 'color_test.nes'), 'c9c1b7aa'],
-      [path.join('Headered', 'diagnostic_test_cartridge.a78.7z|diagnostic_test_cartridge.a78'), 'f6cc9b1c'],
-      [path.join('Headered', 'fds_joypad_test.fds.zip|fds_joypad_test.fds'), '1e58456d'],
-      [path.join('Headered', 'LCDTestROM.lnx.rar|LCDTestROM.lnx'), '2d251538'],
-      [path.join('Headered', 'speed_test_v51.smc'), '9adca6cc'],
-      [path.join('One', 'Fizzbuzz.nes'), '370517b5'],
-      [path.join('One', 'Foobar.lnx'), 'b22c9747'],
-      [path.join('One', 'Lorem Ipsum.rom'), '70856527'],
-      [`${path.join('One', 'One Three.zip')}|${path.join('1', 'one.rom')}`, 'f817a89f'],
-      [`${path.join('One', 'One Three.zip')}|${path.join('2', 'two.rom')}`, '96170874'],
-      [`${path.join('One', 'One Three.zip')}|${path.join('3', 'three.rom')}`, 'ff46c5d8'],
-      [path.join('One', 'Three Four Five', 'Five.rom'), '3e5daf67'],
-      [path.join('One', 'Three Four Five', 'Four.rom'), '1cf3ca74'],
-      [path.join('One', 'Three Four Five', 'Three.rom'), 'ff46c5d8'],
-      [path.join('Patchable', '0F09A40.rom'), '2f943e86'],
-      [path.join('Patchable', '3708F2C.rom'), '20891c9f'],
-      [path.join('Patchable', '612644F.rom'), 'f7591b29'],
-      [path.join('Patchable', '65D1206.rom'), '20323455'],
-      [path.join('Patchable', '92C85C9.rom'), '06692159'],
-      [path.join('Patchable', 'Before.rom'), '0361b321'],
-      [path.join('Patchable', 'Best.gz|best.rom'), '1e3d78cf'],
-      [path.join('Patchable', 'C01173E.rom'), 'dfaebe28'],
-      [path.join('Patchable', 'KDULVQN.rom'), 'b1c303e4'],
-      [path.join('smdb', 'Hardware Target Game Database', 'Dummy', 'Fizzbuzz.nes'), '370517b5'],
-      [path.join('smdb', 'Hardware Target Game Database', 'Dummy', 'Foobar.lnx'), 'b22c9747'],
-      [path.join('smdb', 'Hardware Target Game Database', 'Dummy', 'Lorem Ipsum.rom'), '70856527'],
-      [path.join('smdb', 'Hardware Target Game Database', 'Patchable', '3708F2C.rom'), '20891c9f'],
-      [path.join('smdb', 'Hardware Target Game Database', 'Patchable', '65D1206.rom'), '20323455'],
-      [path.join('smdb', 'Hardware Target Game Database', 'Patchable', 'C01173E.rom'), 'dfaebe28'],
-    ]);
-=======
   it('should throw on DATs without parent/clone info', async () => {
     await expect(async () => new Igir(new Options({
       dat: ['test/fixtures/dats/{headered,patchable}.dat'],
@@ -333,7 +294,6 @@
         path.join('zip', 'three.zip'),
       ]);
     });
->>>>>>> caafc5b4
   });
 
   it('should move, extract and test', async () => {
