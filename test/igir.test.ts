--- conflicted
+++ resolved
@@ -121,29 +121,6 @@
     await expectEndToEnd(undefined, undefined, {
       commands: ['copy', 'test'],
     }, [
-<<<<<<< HEAD
-      'C01173E.rom',
-      'LCDTestROM.lnx',
-      'allpads.nes',
-      'before.rom',
-      'best.rom',
-      'color_test.nintendoentertainmentsystem',
-      'diagnostic_test_cartridge.a78',
-      'empty.rom',
-      'fds_joypad_test.fds',
-      'fizzbuzz.nes',
-      'foobar.lnx',
-      'loremipsum.rom',
-      'one.rom',
-      path.join('onetwothree', 'one.rom'),
-      path.join('onetwothree', 'three.rom'),
-      path.join('onetwothree', 'two.rom'),
-      'speed_test_v51.sfc',
-      'speed_test_v51.smc',
-      'three.rom',
-      'two.rom',
-      'unknown.rom',
-=======
       ['allpads.nes', '9180a163'],
       ['before.rom', '0361b321'],
       ['best.rom', '1e3d78cf'],
@@ -164,7 +141,6 @@
       ['three.rom', 'ff46c5d8'],
       ['two.rom', '96170874'],
       ['unknown.rom', '377a7727'],
->>>>>>> 86d11844
     ]);
   });
 
@@ -199,33 +175,12 @@
       commands: ['copy'],
       removeHeaders: [''], // all
     }, [
-<<<<<<< HEAD
-      'C01173E.zip',
-      'LCDTestROM.zip',
-      'allpads.zip',
-      'before.zip',
-      'best.zip',
-      'color_test.zip',
-      'diagnostic_test_cartridge.zip',
-      'empty.zip',
-      'fds_joypad_test.zip',
-      'fizzbuzz.zip',
-      'foobar.zip',
-      'loremipsum.zip',
-      'one.zip',
-      'onetwothree.zip',
-      'speed_test_v51.zip',
-      'three.zip',
-      'two.zip',
-      'unknown.zip',
-=======
       ['allpads.nes', '6339abe6'],
       ['color_test.nintendoentertainmentsystem', 'c9c1b7aa'], // not removed
       ['diagnostic_test_cartridge.a78', 'a1eaa7c1'],
       ['fds_joypad_test.fds', '3ecbac61'],
       ['LCDTestROM.lyx', '42583855'],
       ['speed_test_v51.sfc', '8beffd94'],
->>>>>>> 86d11844
     ]);
   });
 });