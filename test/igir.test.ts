--- conflicted
+++ resolved
@@ -42,7 +42,6 @@
   await fsPoly.rm(tempInput, { recursive: true });
   await fsPoly.rm(tempOutput, { force: true, recursive: true });
 
-<<<<<<< HEAD
   return writtenRomAndCrcs;
 }
 
@@ -52,13 +51,6 @@
 ): Promise<void> {
   const writtenRomAndCrcs = await runIgir(optionsProps);
   expect(writtenRomAndCrcs).toEqual(expectedFilesAndCrcs);
-=======
-  const reports = await fg(path.join(
-    path.dirname(options.getReportOutput()),
-    `${Constants.COMMAND_NAME}_*.csv`,
-  ).replace(/\\/g, '/'));
-  await Promise.all(reports.map(async (report) => fsPoly.rm(report)));
->>>>>>> 246c831d
 }
 
 describe('with explicit dats', () => {
