import path from 'node:path';

<<<<<<< HEAD
import Temp from '../../../../src/globals/temp.js';
import ROMScanner from '../../../../src/modules/romScanner.js';
=======
import Defaults from '../../../../src/globals/defaults.js';
>>>>>>> eca22606
import fsPoly from '../../../../src/polyfill/fsPoly.js';
import Archive from '../../../../src/types/files/archives/archive.js';
import ArchiveEntry from '../../../../src/types/files/archives/archiveEntry.js';
import Gzip from '../../../../src/types/files/archives/gzip.js';
import Rar from '../../../../src/types/files/archives/rar.js';
import SevenZip from '../../../../src/types/files/archives/sevenZip.js';
import Tar from '../../../../src/types/files/archives/tar.js';
import Z from '../../../../src/types/files/archives/z.js';
import Zip from '../../../../src/types/files/archives/zip.js';
import ZipSpanned from '../../../../src/types/files/archives/zipSpanned.js';
import ZipX from '../../../../src/types/files/archives/zipX.js';
import FileFactory from '../../../../src/types/files/fileFactory.js';

describe('getArchiveEntries', () => {
  test.each([...new Set([
    ...Zip.getExtensions(),
    ...Tar.getExtensions(),
    ...Rar.getExtensions(),
    // 7zip
    ...Gzip.getExtensions(),
    ...SevenZip.getExtensions(),
    ...Z.getExtensions(),
    ...ZipSpanned.getExtensions(),
    ...ZipX.getExtensions(),
  ])])('should throw when the file doesn\'t exist: %s', async (extension) => {
<<<<<<< HEAD
    const tempFile = (await fsPoly.mktemp(path.join(Temp.getTempDir(), 'file'))) + extension;
=======
    const tempFile = (await fsPoly.mktemp(path.join(Defaults.GLOBAL_TEMP_DIR, 'file'))) + extension;
>>>>>>> eca22606
    await expect(FileFactory.filesFrom(tempFile)).rejects.toThrow();
  });

  test.each([
    // fizzbuzz
    ['./test/fixtures/roms/7z/fizzbuzz.7z', 'fizzbuzz.nes', '370517b5'],
    ['./test/fixtures/roms/rar/fizzbuzz.rar', 'fizzbuzz.nes', '370517b5'],
    ['./test/fixtures/roms/tar/fizzbuzz.tar.gz', 'fizzbuzz.nes', '370517b5'],
    ['./test/fixtures/roms/zip/fizzbuzz.zip', 'fizzbuzz.nes', '370517b5'],
    // foobar
    ['./test/fixtures/roms/7z/foobar.7z', 'foobar.lnx', 'b22c9747'],
    ['./test/fixtures/roms/rar/foobar.rar', 'foobar.lnx', 'b22c9747'],
    ['./test/fixtures/roms/tar/foobar.tar.gz', 'foobar.lnx', 'b22c9747'],
    ['./test/fixtures/roms/zip/foobar.zip', 'foobar.lnx', 'b22c9747'],
    // loremipsum
    ['./test/fixtures/roms/7z/loremipsum.7z', 'loremipsum.rom', '70856527'],
    ['./test/fixtures/roms/rar/loremipsum.rar', 'loremipsum.rom', '70856527'],
    ['./test/fixtures/roms/tar/loremipsum.tar.gz', 'loremipsum.rom', '70856527'],
    ['./test/fixtures/roms/zip/loremipsum.zip', 'loremipsum.rom', '70856527'],
    // unknown
    ['./test/fixtures/roms/7z/unknown.7z', 'unknown.rom', '377a7727'],
    ['./test/fixtures/roms/rar/unknown.rar', 'unknown.rom', '377a7727'],
    ['./test/fixtures/roms/tar/unknown.tar.gz', 'unknown.rom', '377a7727'],
    ['./test/fixtures/roms/zip/unknown.zip', 'unknown.rom', '377a7727'],
  ])('should enumerate the single file archive: %s', async (filePath, expectedEntryPath, expectedCrc) => {
    const entries = await FileFactory.filesFrom(filePath);
    expect(entries).toHaveLength(1);

    const entry = entries[0];
    expect((entry as ArchiveEntry<Archive>).getEntryPath()).toEqual(expectedEntryPath);
    expect(entry.getCrc32()).toEqual(expectedCrc);
  });

  test.each([
    ['./test/fixtures/roms/7z/onetwothree.7z', [['1/one.rom', 'f817a89f'], ['2/two.rom', '96170874'], ['3/three.rom', 'ff46c5d8']]],
    ['./test/fixtures/roms/rar/onetwothree.rar', [['1/one.rom', 'f817a89f'], ['2/two.rom', '96170874'], ['3/three.rom', 'ff46c5d8']]],
    ['./test/fixtures/roms/tar/onetwothree.tar.gz', [['1/one.rom', 'f817a89f'], ['2/two.rom', '96170874'], ['3/three.rom', 'ff46c5d8']]],
    ['./test/fixtures/roms/zip/onetwothree.zip', [['1/one.rom', 'f817a89f'], ['2/two.rom', '96170874'], ['3/three.rom', 'ff46c5d8']]],
  ])('should enumerate the multi file archive: %s', async (filePath, expectedEntries) => {
    const entries = await FileFactory.filesFrom(filePath);
    expect(entries).toHaveLength(expectedEntries.length);

    for (const [idx, entry] of entries.entries()) {
      const expectedEntry = expectedEntries[idx];
      expect((entry as ArchiveEntry<Archive>).getEntryPath())
        .toEqual(path.normalize(expectedEntry[0]));
      expect(entry.getCrc32()).toEqual(expectedEntry[1]);
    }
  });
});<|MERGE_RESOLUTION|>--- conflicted
+++ resolved
@@ -1,11 +1,6 @@
 import path from 'node:path';
 
-<<<<<<< HEAD
 import Temp from '../../../../src/globals/temp.js';
-import ROMScanner from '../../../../src/modules/romScanner.js';
-=======
-import Defaults from '../../../../src/globals/defaults.js';
->>>>>>> eca22606
 import fsPoly from '../../../../src/polyfill/fsPoly.js';
 import Archive from '../../../../src/types/files/archives/archive.js';
 import ArchiveEntry from '../../../../src/types/files/archives/archiveEntry.js';
@@ -31,11 +26,7 @@
     ...ZipSpanned.getExtensions(),
     ...ZipX.getExtensions(),
   ])])('should throw when the file doesn\'t exist: %s', async (extension) => {
-<<<<<<< HEAD
     const tempFile = (await fsPoly.mktemp(path.join(Temp.getTempDir(), 'file'))) + extension;
-=======
-    const tempFile = (await fsPoly.mktemp(path.join(Defaults.GLOBAL_TEMP_DIR, 'file'))) + extension;
->>>>>>> eca22606
     await expect(FileFactory.filesFrom(tempFile)).rejects.toThrow();
   });
 
