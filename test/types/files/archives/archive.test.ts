import path from 'node:path';

import Temp from '../../../../src/globals/temp.js';
import fsPoly from '../../../../src/polyfill/fsPoly.js';
import Archive from '../../../../src/types/files/archives/archive.js';
import ArchiveEntry from '../../../../src/types/files/archives/archiveEntry.js';
<<<<<<< HEAD
import Chd from '../../../../src/types/files/archives/chd/chd.js';
=======
import Gzip from '../../../../src/types/files/archives/gzip.js';
>>>>>>> 5d738ef6
import Rar from '../../../../src/types/files/archives/rar.js';
import SevenZip from '../../../../src/types/files/archives/sevenZip.js';
import Tar from '../../../../src/types/files/archives/tar.js';
import Z from '../../../../src/types/files/archives/z.js';
import Zip from '../../../../src/types/files/archives/zip.js';
import ZipSpanned from '../../../../src/types/files/archives/zipSpanned.js';
import ZipX from '../../../../src/types/files/archives/zipX.js';
import FileFactory from '../../../../src/types/files/fileFactory.js';

describe('getArchiveEntries', () => {
  test.each([...new Set([
<<<<<<< HEAD
    ...Zip.SUPPORTED_FILES.flatMap(([exts]) => exts),
    ...Tar.SUPPORTED_FILES.flatMap(([exts]) => exts),
    ...Rar.SUPPORTED_FILES.flatMap(([exts]) => exts),
    ...SevenZip.SUPPORTED_FILES.flatMap(([exts]) => exts),
    ...Chd.SUPPORTED_FILES.flatMap(([exts]) => exts),
=======
    ...Zip.getExtensions(),
    ...Tar.getExtensions(),
    ...Rar.getExtensions(),
    // 7zip
    ...Gzip.getExtensions(),
    ...SevenZip.getExtensions(),
    ...Z.getExtensions(),
    ...ZipSpanned.getExtensions(),
    ...ZipX.getExtensions(),
>>>>>>> 5d738ef6
  ])])('should throw when the file doesn\'t exist: %s', async (extension) => {
    const tempFile = (await fsPoly.mktemp(path.join(Temp.getTempDir(), 'file'))) + extension;
    await expect(FileFactory.filesFrom(tempFile)).rejects.toThrow();
  });

  test.each([
    // fizzbuzz
    ['./test/fixtures/roms/7z/fizzbuzz.7z', 'fizzbuzz.nes', '370517b5'],
    ['./test/fixtures/roms/gz/fizzbuzz.gz', 'fizzbuzz.nes', '370517b5'],
    ['./test/fixtures/roms/rar/fizzbuzz.rar', 'fizzbuzz.nes', '370517b5'],
    ['./test/fixtures/roms/tar/fizzbuzz.tar.gz', 'fizzbuzz.nes', '370517b5'],
    ['./test/fixtures/roms/zip/fizzbuzz.zip', 'fizzbuzz.nes', '370517b5'],
    // foobar
    ['./test/fixtures/roms/7z/foobar.7z', 'foobar.lnx', 'b22c9747'],
    ['./test/fixtures/roms/gz/foobar.gz', 'foobar.lnx', 'b22c9747'],
    ['./test/fixtures/roms/rar/foobar.rar', 'foobar.lnx', 'b22c9747'],
    ['./test/fixtures/roms/tar/foobar.tar.gz', 'foobar.lnx', 'b22c9747'],
    ['./test/fixtures/roms/zip/foobar.zip', 'foobar.lnx', 'b22c9747'],
    // loremipsum
    ['./test/fixtures/roms/7z/loremipsum.7z', 'loremipsum.rom', '70856527'],
    ['./test/fixtures/roms/gz/loremipsum.gz', 'loremipsum.rom', '70856527'],
    ['./test/fixtures/roms/rar/loremipsum.rar', 'loremipsum.rom', '70856527'],
    ['./test/fixtures/roms/tar/loremipsum.tar.gz', 'loremipsum.rom', '70856527'],
    ['./test/fixtures/roms/zip/loremipsum.zip', 'loremipsum.rom', '70856527'],
    // unknown
    ['./test/fixtures/roms/7z/unknown.7z', 'unknown.rom', '377a7727'],
    ['./test/fixtures/roms/gz/unknown.gz', 'unknown.rom', '377a7727'],
    ['./test/fixtures/roms/rar/unknown.rar', 'unknown.rom', '377a7727'],
    ['./test/fixtures/roms/tar/unknown.tar.gz', 'unknown.rom', '377a7727'],
    ['./test/fixtures/roms/zip/unknown.zip', 'unknown.rom', '377a7727'],
  ])('should enumerate the single file archive: %s', async (filePath, expectedEntryPath, expectedCrc) => {
    const entries = await FileFactory.filesFrom(filePath);
    expect(entries).toHaveLength(1);

    const entry = entries[0];
    expect((entry as ArchiveEntry<Archive>).getEntryPath()).toEqual(expectedEntryPath);
    expect(entry.getCrc32()).toEqual(expectedCrc);
  });

  test.each([
    ['./test/fixtures/roms/7z/onetwothree.7z', [['1/one.rom', 'f817a89f'], ['2/two.rom', '96170874'], ['3/three.rom', 'ff46c5d8']]],
    ['./test/fixtures/roms/rar/onetwothree.rar', [['1/one.rom', 'f817a89f'], ['2/two.rom', '96170874'], ['3/three.rom', 'ff46c5d8']]],
    ['./test/fixtures/roms/tar/onetwothree.tar.gz', [['1/one.rom', 'f817a89f'], ['2/two.rom', '96170874'], ['3/three.rom', 'ff46c5d8']]],
    ['./test/fixtures/roms/zip/onetwothree.zip', [['1/one.rom', 'f817a89f'], ['2/two.rom', '96170874'], ['3/three.rom', 'ff46c5d8']]],
  ])('should enumerate the multi file archive: %s', async (filePath, expectedEntries) => {
    const entries = await FileFactory.filesFrom(filePath);
    expect(entries).toHaveLength(expectedEntries.length);

    for (const [idx, entry] of entries.entries()) {
      const expectedEntry = expectedEntries[idx];
      expect((entry as ArchiveEntry<Archive>).getEntryPath())
        .toEqual(path.normalize(expectedEntry[0]));
      expect(entry.getCrc32()).toEqual(expectedEntry[1]);
    }
  });
});<|MERGE_RESOLUTION|>--- conflicted
+++ resolved
@@ -4,11 +4,8 @@
 import fsPoly from '../../../../src/polyfill/fsPoly.js';
 import Archive from '../../../../src/types/files/archives/archive.js';
 import ArchiveEntry from '../../../../src/types/files/archives/archiveEntry.js';
-<<<<<<< HEAD
 import Chd from '../../../../src/types/files/archives/chd/chd.js';
-=======
 import Gzip from '../../../../src/types/files/archives/gzip.js';
->>>>>>> 5d738ef6
 import Rar from '../../../../src/types/files/archives/rar.js';
 import SevenZip from '../../../../src/types/files/archives/sevenZip.js';
 import Tar from '../../../../src/types/files/archives/tar.js';
@@ -20,13 +17,6 @@
 
 describe('getArchiveEntries', () => {
   test.each([...new Set([
-<<<<<<< HEAD
-    ...Zip.SUPPORTED_FILES.flatMap(([exts]) => exts),
-    ...Tar.SUPPORTED_FILES.flatMap(([exts]) => exts),
-    ...Rar.SUPPORTED_FILES.flatMap(([exts]) => exts),
-    ...SevenZip.SUPPORTED_FILES.flatMap(([exts]) => exts),
-    ...Chd.SUPPORTED_FILES.flatMap(([exts]) => exts),
-=======
     ...Zip.getExtensions(),
     ...Tar.getExtensions(),
     ...Rar.getExtensions(),
@@ -36,7 +26,8 @@
     ...Z.getExtensions(),
     ...ZipSpanned.getExtensions(),
     ...ZipX.getExtensions(),
->>>>>>> 5d738ef6
+    // Images
+    ...Chd.getExtensions(),
   ])])('should throw when the file doesn\'t exist: %s', async (extension) => {
     const tempFile = (await fsPoly.mktemp(path.join(Temp.getTempDir(), 'file'))) + extension;
     await expect(FileFactory.filesFrom(tempFile)).rejects.toThrow();
