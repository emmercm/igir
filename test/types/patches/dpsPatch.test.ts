import path from 'node:path';

<<<<<<< HEAD
import Temp from '../../../src/globals/temp.js';
=======
import Defaults from '../../../src/globals/defaults.js';
>>>>>>> eca22606
import fsPoly from '../../../src/polyfill/fsPoly.js';
import File from '../../../src/types/files/file.js';
import DPSPatch from '../../../src/types/patches/dpsPatch.js';

// TODO(cemmer): igir.test.ts test fixtures

async function writeTemp(fileName: string, contents: string | Buffer): Promise<File> {
<<<<<<< HEAD
  const temp = await fsPoly.mktemp(path.join(Temp.getTempDir(), fileName));
  await fsPoly.mkdir(path.dirname(temp), { recursive: true });
  await util.promisify(fs.writeFile)(temp, contents);
=======
  const temp = await fsPoly.mktemp(path.join(Defaults.GLOBAL_TEMP_DIR, fileName));
  await fsPoly.writeFile(temp, contents);
>>>>>>> eca22606
  return File.fileOf({ filePath: temp });
}

describe('constructor', () => {
  test.each([
    // Non-existent
    'foo.dps',
    'fizz/buzz.dps',
    // Invalid
    'ABCDEFGH Blazgo.dps',
    'ABCD12345 Bangarang.dps',
    'Bepzinky 1234567.dps',
  ])('should throw if no CRC found: %s', async (filePath) => {
    const file = await File.fileOf({ filePath });
    expect(() => DPSPatch.patchFrom(file)).toThrow(/couldn't parse/i);
  });

  test.each([
    [Buffer.from('foo', 'hex'), '7e3265a8', '04a2b3e9'], // foo\n -> bar\n
    [Buffer.from('foo', 'hex'), '6a3a1336', '7cdd46c3'], // lorem\n -> ipsum\n
  ])('should find the CRC in the patch: %s', async (patchContents, expectedCrcBefore) => {
    const patchFile = await writeTemp(`patch ${expectedCrcBefore}.bps`, patchContents);
    const patch = DPSPatch.patchFrom(patchFile);
    expect(patch.getCrcBefore()).toEqual(expectedCrcBefore);
  });
});

describe('apply', () => {
  // TODO(cemmer)
});<|MERGE_RESOLUTION|>--- conflicted
+++ resolved
@@ -1,10 +1,6 @@
 import path from 'node:path';
 
-<<<<<<< HEAD
 import Temp from '../../../src/globals/temp.js';
-=======
-import Defaults from '../../../src/globals/defaults.js';
->>>>>>> eca22606
 import fsPoly from '../../../src/polyfill/fsPoly.js';
 import File from '../../../src/types/files/file.js';
 import DPSPatch from '../../../src/types/patches/dpsPatch.js';
@@ -12,14 +8,9 @@
 // TODO(cemmer): igir.test.ts test fixtures
 
 async function writeTemp(fileName: string, contents: string | Buffer): Promise<File> {
-<<<<<<< HEAD
   const temp = await fsPoly.mktemp(path.join(Temp.getTempDir(), fileName));
   await fsPoly.mkdir(path.dirname(temp), { recursive: true });
-  await util.promisify(fs.writeFile)(temp, contents);
-=======
-  const temp = await fsPoly.mktemp(path.join(Defaults.GLOBAL_TEMP_DIR, fileName));
   await fsPoly.writeFile(temp, contents);
->>>>>>> eca22606
   return File.fileOf({ filePath: temp });
 }
 
