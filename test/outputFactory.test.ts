--- conflicted
+++ resolved
@@ -539,7 +539,73 @@
   );
 
   test.each([
-<<<<<<< HEAD
+    ['game.a26', path.join('roms', 'a26', 'game.a26')],
+    ['game.a52', path.join('roms', 'a52', 'game.a52')],
+    ['game.a78', path.join('roms', 'a78', 'game.a78')],
+    ['game.ws', path.join('roms', 'ws', 'game.ws')],
+    ['game.wsc', path.join('roms', 'ws', 'game.wsc')],
+    ['game.col', path.join('roms', 'col', 'game.col')],
+    ['game.pce', path.join('roms', 'tg16', 'game.pce')],
+    ['game.gb', path.join('roms', 'gb', 'game.gb')],
+    ['game.sgb', path.join('roms', 'gb', 'game.sgb')],
+    ['game.gbc', path.join('roms', 'gb', 'game.gbc')],
+    ['game.gba', path.join('roms', 'gba', 'game.gba')],
+    ['game.srl', path.join('roms', 'gba', 'game.srl')],
+    ['game.nds', path.join('roms', 'nds', 'game.nds')],
+    ['game.nes', path.join('roms', 'nes', 'game.nes')],
+    ['game.sfc', path.join('roms', 'snes', 'game.sfc')],
+    ['game.smc', path.join('roms', 'snes', 'game.smc')],
+    ['game.gg', path.join('roms', 'gg', 'game.gg')],
+    ['game.sms', path.join('roms', 'sms', 'game.sms')],
+    ['game.gen', path.join('roms', 'gen', 'game.gen')],
+    ['game.md', path.join('roms', 'gen', 'game.md')],
+    ['game.smd', path.join('roms', 'gen', 'game.smd')],
+    ['game.sc', path.join('roms', 'sg', 'game.sc')],
+    ['game.sg', path.join('roms', 'sg', 'game.sg')],
+    ['game.ngp', path.join('roms', 'ngp', 'game.ngp')],
+    ['game.ngc', path.join('roms', 'ngp', 'game.ngc')],
+
+  ])(
+    'should replace {twmenu} for known extension: %s',
+    async (outputRomFilename, expectedPath) => {
+      const options = new Options({ commands: ['copy'], output: 'roms/{twmenu}' });
+      const rom = new ROM({ name: outputRomFilename, size: 0, crc: '' });
+
+      const outputPath = OutputFactory.getPath(
+        options,
+        dummyDat,
+        dummyGame,
+        dummyRelease,
+        rom,
+        await rom.toFile(),
+      );
+      expect(outputPath.format()).toEqual(expectedPath);
+    },
+  );
+
+  test.each([
+    'game.bin',
+    'game.rom',
+    // satellaview is not supported by https://github.com/DS-Homebrew/TWiLightMenu/tree/master/7zfile/roms/snes
+    'game.bs',
+  ])(
+    'should throw on {twmenu} for unknown extension: %s',
+    async (outputRomFilename) => {
+      const options = new Options({ commands: ['copy'], output: 'roms/{twmenu}' });
+      const rom = new ROM({ name: outputRomFilename, size: 0, crc: '' });
+
+      await expect(async () => OutputFactory.getPath(
+        options,
+        dummyDat,
+        dummyGame,
+        dummyRelease,
+        rom,
+        await rom.toFile(),
+      )).rejects.toThrow(/failed to replace/);
+    },
+  );
+
+  test.each([
     ['game.a26', path.join('roms', '2600', 'game.a26')],
     ['game.lnx', path.join('roms', 'LYNX', 'game.lnx')],
     ['game.ws', path.join('roms', 'WSWAN', 'game.ws')],
@@ -565,38 +631,6 @@
     'should replace {miyoocfw} for known extension: %s',
     async (outputRomFilename, expectedPath) => {
       const options = new Options({ commands: ['copy'], output: 'roms/{miyoocfw}' });
-=======
-    ['game.a26', path.join('roms', 'a26', 'game.a26')],
-    ['game.a52', path.join('roms', 'a52', 'game.a52')],
-    ['game.a78', path.join('roms', 'a78', 'game.a78')],
-    ['game.ws', path.join('roms', 'ws', 'game.ws')],
-    ['game.wsc', path.join('roms', 'ws', 'game.wsc')],
-    ['game.col', path.join('roms', 'col', 'game.col')],
-    ['game.pce', path.join('roms', 'tg16', 'game.pce')],
-    ['game.gb', path.join('roms', 'gb', 'game.gb')],
-    ['game.sgb', path.join('roms', 'gb', 'game.sgb')],
-    ['game.gbc', path.join('roms', 'gb', 'game.gbc')],
-    ['game.gba', path.join('roms', 'gba', 'game.gba')],
-    ['game.srl', path.join('roms', 'gba', 'game.srl')],
-    ['game.nds', path.join('roms', 'nds', 'game.nds')],
-    ['game.nes', path.join('roms', 'nes', 'game.nes')],
-    ['game.sfc', path.join('roms', 'snes', 'game.sfc')],
-    ['game.smc', path.join('roms', 'snes', 'game.smc')],
-    ['game.gg', path.join('roms', 'gg', 'game.gg')],
-    ['game.sms', path.join('roms', 'sms', 'game.sms')],
-    ['game.gen', path.join('roms', 'gen', 'game.gen')],
-    ['game.md', path.join('roms', 'gen', 'game.md')],
-    ['game.smd', path.join('roms', 'gen', 'game.smd')],
-    ['game.sc', path.join('roms', 'sg', 'game.sc')],
-    ['game.sg', path.join('roms', 'sg', 'game.sg')],
-    ['game.ngp', path.join('roms', 'ngp', 'game.ngp')],
-    ['game.ngc', path.join('roms', 'ngp', 'game.ngc')],
-
-  ])(
-    'should replace {twmenu} for known extension: %s',
-    async (outputRomFilename, expectedPath) => {
-      const options = new Options({ commands: ['copy'], output: 'roms/{twmenu}' });
->>>>>>> de64253d
       const rom = new ROM({ name: outputRomFilename, size: 0, crc: '' });
 
       const outputPath = OutputFactory.getPath(
@@ -614,22 +648,12 @@
   test.each([
     'game.bin',
     'game.rom',
-<<<<<<< HEAD
     // satellaview is not supported by https://github.com/TriForceX/MiyooCFW/wiki/Emulator-Info
     'game.bs',
   ])(
     'should throw on {miyoocfw} for unknown extension: %s',
     async (outputRomFilename) => {
       const options = new Options({ commands: ['copy'], output: 'roms/{miyoocfw}' });
-=======
-    // satellaview is not supported by https://github.com/DS-Homebrew/TWiLightMenu/tree/master/7zfile/roms/snes
-    'game.bs',
-  ])(
-    'should throw on {twmenu} for unknown extension: %s',
-    async (outputRomFilename) => {
-      const options = new Options({ commands: ['copy'], output: 'roms/{twmenu}' });
->>>>>>> de64253d
-
       const rom = new ROM({ name: outputRomFilename, size: 0, crc: '' });
 
       await expect(async () => OutputFactory.getPath(
