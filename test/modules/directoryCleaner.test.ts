--- conflicted
+++ resolved
@@ -1,10 +1,6 @@
 import path from 'node:path';
 
-<<<<<<< HEAD
 import Temp from '../../src/globals/temp.js';
-=======
-import Defaults from '../../src/globals/defaults.js';
->>>>>>> eca22606
 import DirectoryCleaner from '../../src/modules/directoryCleaner.js';
 import fsPoly from '../../src/polyfill/fsPoly.js';
 import File from '../../src/types/files/file.js';
@@ -25,11 +21,7 @@
   writtenFilePathsToExclude: string[],
 ): Promise<string[]> {
   // Copy the fixture files to a temp directory
-<<<<<<< HEAD
   const tempDir = await fsPoly.mkdtemp(Temp.getTempDir());
-=======
-  const tempDir = await fsPoly.mkdtemp(Defaults.GLOBAL_TEMP_DIR);
->>>>>>> eca22606
   await fsPoly.copyDir(ROM_FIXTURES_DIR, tempDir);
 
   const writtenRomFilesToExclude = await Promise.all(writtenFilePathsToExclude
@@ -121,11 +113,7 @@
 });
 
 it('should delete hard links', async () => {
-<<<<<<< HEAD
   const tempDir = await fsPoly.mkdtemp(Temp.getTempDir());
-=======
-  const tempDir = await fsPoly.mkdtemp(Defaults.GLOBAL_TEMP_DIR);
->>>>>>> eca22606
   try {
     const filesDir = path.join(tempDir, 'files');
     await fsPoly.mkdir(filesDir);
@@ -163,11 +151,7 @@
 });
 
 it('should delete symlinks', async () => {
-<<<<<<< HEAD
   const tempDir = await fsPoly.mkdtemp(Temp.getTempDir());
-=======
-  const tempDir = await fsPoly.mkdtemp(Defaults.GLOBAL_TEMP_DIR);
->>>>>>> eca22606
   try {
     const filesDir = path.join(tempDir, 'files');
     await fsPoly.mkdir(filesDir);
