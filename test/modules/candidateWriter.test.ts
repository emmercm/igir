import fs, { Stats } from 'node:fs';
import os from 'node:os';
import path from 'node:path';

import Temp from '../../src/globals/temp.js';
import CandidateCombiner from '../../src/modules/candidateCombiner.js';
import CandidateGenerator from '../../src/modules/candidateGenerator.js';
import CandidatePatchGenerator from '../../src/modules/candidatePatchGenerator.js';
import CandidateWriter from '../../src/modules/candidateWriter.js';
import DATGameInferrer from '../../src/modules/datGameInferrer.js';
import PatchScanner from '../../src/modules/patchScanner.js';
import ROMHeaderProcessor from '../../src/modules/romHeaderProcessor.js';
import ROMIndexer from '../../src/modules/romIndexer.js';
import ROMScanner from '../../src/modules/romScanner.js';
import fsPoly from '../../src/polyfill/fsPoly.js';
import DAT from '../../src/types/dats/dat.js';
import Header from '../../src/types/dats/logiqx/header.js';
import LogiqxDAT from '../../src/types/dats/logiqx/logiqxDat.js';
import Archive from '../../src/types/files/archives/archive.js';
import ArchiveEntry from '../../src/types/files/archives/archiveEntry.js';
import File from '../../src/types/files/file.js';
import { ChecksumBitmask } from '../../src/types/files/fileChecksums.js';
import FileFactory from '../../src/types/files/fileFactory.js';
import Options, { GameSubdirMode, OptionsProps } from '../../src/types/options.js';
import ProgressBarFake from '../console/progressBarFake.js';

async function copyFixturesToTemp(
  callback: (input: string, output: string) => void | Promise<void>,
): Promise<void> {
  // Set up the input directory
  const inputTemp = await fsPoly.mkdtemp(path.join(Temp.getTempDir(), 'input'));
  await fsPoly.copyDir('./test/fixtures', inputTemp);

  // Set up the output directory, but delete it so ROMWriter can make it
  const outputTemp = await fsPoly.mkdtemp(path.join(Temp.getTempDir(), 'output'));
  await fsPoly.rm(outputTemp, { force: true, recursive: true });

  try {
    // Call the callback
    await callback(inputTemp, outputTemp);
  } finally {
    // Delete the temp files
    await fsPoly.rm(inputTemp, { recursive: true });
    await fsPoly.rm(outputTemp, { force: true, recursive: true });
  }
}

async function walkAndStat(dirPath: string): Promise<[string, Stats][]> {
  if (!await fsPoly.exists(dirPath)) {
    return [];
  }
  return Promise.all(
    (await fsPoly.walk(dirPath))
      .sort()
      .map(async (filePath) => {
        let stats: Stats;
        try {
          stats = await fs.promises.lstat(filePath);
          // Hard-code properties that can change with file reads
          stats.atime = new Date(0);
          stats.atimeMs = 0;
          // Hard-code properties that can change with hardlinking
          stats.ctimeMs = 0;
          stats.nlink = 0;
        } catch {
          stats = new Stats();
        }
        return [
          filePath.replace(path.normalize(dirPath) + path.sep, ''),
          stats,
        ];
      }),
  );
}

async function datInferrer(options: Options, romFiles: File[]): Promise<DAT> {
  // Run DATGameInferrer, but condense all DATs down to one
  const datGames = (await new DATGameInferrer(options, new ProgressBarFake()).infer(romFiles))
    .flatMap((dat) => dat.getGames());
  // TODO(cemmer): filter to unique games / remove duplicates
  return new LogiqxDAT(new Header({ name: 'ROMWriter Test' }), datGames);
}

async function candidateWriter(
  optionsProps: OptionsProps,
  inputTemp: string,
  inputGlob: string,
  patchGlob: string | undefined,
  outputTemp: string,
): Promise<[string, Stats][]> {
  // Given
  const options = new Options({
    ...optionsProps,
    input: [path.join(inputTemp, 'roms', inputGlob)],
    inputExclude: [path.join(inputTemp, 'roms', '**', '*.nkit.*')],
    ...(patchGlob ? { patch: [path.join(inputTemp, patchGlob)] } : {}),
    output: outputTemp,
  });

  let romFiles: File[] = [];
  try {
    romFiles = await new ROMScanner(options, new ProgressBarFake()).scan();
  } catch { /* ignored */ }

  const dat = await datInferrer(options, romFiles);
  const romFilesWithHeaders = await new ROMHeaderProcessor(options, new ProgressBarFake())
    .process(romFiles);
  const indexedRomFiles = await new ROMIndexer(options, new ProgressBarFake())
    .index(romFilesWithHeaders);
  let candidates = await new CandidateGenerator(options, new ProgressBarFake())
    .generate(dat, indexedRomFiles);
  if (patchGlob) {
    const patches = await new PatchScanner(options, new ProgressBarFake()).scan();
    candidates = await new CandidatePatchGenerator(new ProgressBarFake())
      .generate(dat, candidates, patches);
  }
  candidates = await new CandidateCombiner(options, new ProgressBarFake())
    .combine(dat, candidates);

  // When
  await new CandidateWriter(options, new ProgressBarFake()).write(dat, candidates);

  // Then
  return walkAndStat(outputTemp);
}

it('should not do anything if there are no parents', async () => {
  await copyFixturesToTemp(async (inputTemp, outputTemp) => {
    // Given
    const options = new Options({ commands: ['copy'] });
    const inputFilesBefore = await walkAndStat(inputTemp);
    await expect(walkAndStat(outputTemp)).resolves.toHaveLength(0);

    // When
    await candidateWriter(options, os.devNull, '**/*', undefined, outputTemp);

    // Then no files were written
    await expect(walkAndStat(outputTemp)).resolves.toHaveLength(0);

    // And the input files weren't touched
    await expect(walkAndStat(inputTemp)).resolves.toEqual(inputFilesBefore);
  });
});

it('should not do anything with no write commands', async () => {
  await copyFixturesToTemp(async (inputTemp, outputTemp) => {
    // Given
    const options = new Options({ commands: ['report'] });
    const inputFilesBefore = await walkAndStat(inputTemp);
    await expect(walkAndStat(outputTemp)).resolves.toHaveLength(0);

    // When
    await candidateWriter(options, inputTemp, '**/*', undefined, outputTemp);

    // Then no files were written
    await expect(walkAndStat(outputTemp)).resolves.toHaveLength(0);

    // And the input files weren't touched
    await expect(walkAndStat(inputTemp)).resolves.toEqual(inputFilesBefore);
  });
});

it('should not do anything if the input and output files are the same', async () => {
  await copyFixturesToTemp(async (inputTemp) => {
    // Given
    const options = new Options({ commands: ['report'] });
    const inputFilesBefore = await walkAndStat(inputTemp);
    await expect(walkAndStat(inputTemp)).resolves.not.toHaveLength(0);

    // When
    await candidateWriter(options, inputTemp, '**/*', undefined, inputTemp);

    // Then the input files weren't touched
    await expect(walkAndStat(inputTemp)).resolves.toEqual(inputFilesBefore);
  });
});

describe('zip', () => {
  it('should not write if the output is the input', async () => {
    await copyFixturesToTemp(async (inputTemp) => {
      // Given
      const options = new Options({ commands: ['copy', 'zip', 'test'] });
      const inputZip = path.join(inputTemp, 'roms', 'zip');
      const inputFilesBefore = await walkAndStat(inputZip);
      expect(inputFilesBefore.length)
        .toBeGreaterThan(0);

      // When
      await candidateWriter(options, inputTemp, 'zip/*', undefined, inputZip);

      // Then the input files weren't touched
      await expect(walkAndStat(inputZip)).resolves.toEqual(inputFilesBefore);
    });
  });

  it('should not write anything if the output exists and not overwriting', async () => {
    await copyFixturesToTemp(async (inputTemp, outputTemp) => {
      // Given
      const options = new Options({ commands: ['copy', 'zip'] });
      const inputFilesBefore = await walkAndStat(inputTemp);
      await expect(walkAndStat(outputTemp)).resolves.toHaveLength(0);

      // And we've written once
      await candidateWriter(options, inputTemp, '**/*', undefined, outputTemp);

      // And files were written
      const outputFilesBefore = await walkAndStat(outputTemp);
      expect(outputFilesBefore).not.toHaveLength(0);
      expect(outputFilesBefore.some(([, stats]) => stats.isSymbolicLink())).toEqual(false);

      // When we write again
      await candidateWriter(options, inputTemp, '**/*', undefined, outputTemp);

      // Then the output wasn't touched
      await expect(walkAndStat(outputTemp)).resolves.toEqual(outputFilesBefore);

      // And the input files weren't touched
      await expect(walkAndStat(inputTemp)).resolves.toEqual(inputFilesBefore);
    });
  });

  it('should write if the output is expected and overwriting', async () => {
    await copyFixturesToTemp(async (inputTemp, outputTemp) => {
      // Given
      const options = new Options({ commands: ['copy', 'zip'] });
      const inputFilesBefore = await walkAndStat(inputTemp);
      await expect(walkAndStat(outputTemp)).resolves.toHaveLength(0);

      // And we've written once
      await candidateWriter(options, inputTemp, '**/*', undefined, outputTemp);

      // And files were written
      const outputFilesBefore = await walkAndStat(outputTemp);
      expect(outputFilesBefore).not.toHaveLength(0);
      expect(outputFilesBefore.some(([, stats]) => stats.isSymbolicLink())).toEqual(false);

      // When we write again
      await candidateWriter({
        ...options,
        overwrite: true,
      }, inputTemp, '**/*', undefined, outputTemp);

      // Then the output was touched
      const outputFilesAfter = await walkAndStat(outputTemp);
      expect(outputFilesAfter.map((pair) => pair[0]))
        .toEqual(outputFilesBefore.map((pair) => pair[0]));
      expect(outputFilesAfter).not.toEqual(outputFilesBefore);

      // And the input files weren't touched
      await expect(walkAndStat(inputTemp)).resolves.toEqual(inputFilesBefore);
    });
  });

  it('should not write anything if the output is expected and overwriting invalid', async () => {
    await copyFixturesToTemp(async (inputTemp, outputTemp) => {
      // Note: need to exclude some ROMs to prevent duplicate output paths
      const inputGlob = '**/!(chd|headerless)/*';

      // Given
      const options = new Options({ commands: ['copy', 'zip'] });
      const inputFilesBefore = await walkAndStat(inputTemp);
      await expect(walkAndStat(outputTemp)).resolves.toHaveLength(0);

      // And we've written once
      await candidateWriter(options, inputTemp, inputGlob, undefined, outputTemp);

      // And files were written
      const outputFilesBefore = await walkAndStat(outputTemp);
      expect(outputFilesBefore).not.toHaveLength(0);
      expect(outputFilesBefore.some(([, stats]) => stats.isSymbolicLink())).toEqual(false);

      // When we write again
      await candidateWriter({
        ...options,
        overwriteInvalid: true,
      }, inputTemp, inputGlob, undefined, outputTemp);

      // Then the output wasn't touched
      await expect(walkAndStat(outputTemp)).resolves.toEqual(outputFilesBefore);

      // And the input files weren't touched
      await expect(walkAndStat(inputTemp)).resolves.toEqual(inputFilesBefore);
    });
  });

  it('should write if the output is not expected and overwriting invalid', async () => {
    await copyFixturesToTemp(async (inputTemp, outputTemp) => {
      // Given
      const options = new Options({ commands: ['copy', 'zip'] });
      const inputFilesBefore = await walkAndStat(inputTemp);
      await expect(walkAndStat(outputTemp)).resolves.toHaveLength(0);

      // And we've written once
      await candidateWriter(options, inputTemp, '**/*', undefined, outputTemp);

      // And files were written
      const outputFilesBefore = await walkAndStat(outputTemp);
      expect(outputFilesBefore).not.toHaveLength(0);
      expect(outputFilesBefore.some(([, stats]) => stats.isSymbolicLink())).toEqual(false);

      // And the files are made invalid
      await Promise.all(outputFilesBefore.map(async ([filePath]) => {
        const resolvedPath = path.join(outputTemp, filePath);
        await fsPoly.rm(resolvedPath);
        await fsPoly.touch(resolvedPath);
      }));

      // When we write again
      await candidateWriter({
        ...options,
        overwriteInvalid: true,
      }, inputTemp, '**/*', undefined, outputTemp);

      // Then the output was touched
      const outputFilesAfter = await walkAndStat(outputTemp);
      expect(outputFilesAfter.map((pair) => pair[0]))
        .toEqual(outputFilesBefore.map((pair) => pair[0]));
      expect(outputFilesAfter).not.toEqual(outputFilesBefore);

      // And the input files weren't touched
      await expect(walkAndStat(inputTemp)).resolves.toEqual(inputFilesBefore);
    });
  });

  it('should not move if tested zip has wrong number of entries', () => {
    // TODO(cemmer)
  });

  it('should not move if tested zip is missing an entry', () => {
    // TODO(cemmer)
  });

  it('should not move if tested zip has an entry with an unexpected checksum', () => {
    // TODO(cemmer)
  });

  test.each([
    // Control group of headerless files
    ['raw/empty.rom', 'empty.rom', '00000000'],
    ['raw/fizzbuzz.nes', 'fizzbuzz.nes', '370517b5'],
    ['raw/foobar.lnx', 'foobar.lnx', 'b22c9747'],
    ['raw/loremipsum.rom', 'loremipsum.rom', '70856527'],
    // Headered files
    ['headered/allpads.nes', 'allpads.nes', '9180a163'],
    ['headered/diagnostic_test_cartridge.a78.7z', 'diagnostic_test_cartridge.a78', 'f6cc9b1c'],
    ['headered/fds_joypad_test.fds.zip', 'fds_joypad_test.fds', '1e58456d'],
    ['headered/LCDTestROM.lnx.rar', 'LCDTestROM.lnx', '2d251538'],
    ['headered/speed_test_v51.smc', 'speed_test_v51.smc', '9adca6cc'],
    ['headerless/speed_test_v51.sfc.gz', 'speed_test_v51.sfc', '8beffd94'],
  ])('should not remove headers if not requested: %s', async (inputGlob, expectedFileName, expectedCrc) => {
    await copyFixturesToTemp(async (inputTemp, outputTemp) => {
      const options = new Options({ commands: ['copy', 'zip', 'test'] });
      const outputFiles = await candidateWriter(
        options,
        inputTemp,
        inputGlob,
        undefined,
        outputTemp,
      );
      expect(outputFiles).toHaveLength(1);
      const archiveEntries = await FileFactory.filesFrom(path.join(outputTemp, outputFiles[0][0]));
      expect(archiveEntries).toHaveLength(1);
      const archiveEntry = archiveEntries[0] as ArchiveEntry<Archive>;
      expect(archiveEntry.getEntryPath()).toEqual(expectedFileName);
      expect(archiveEntry.getCrc32()).toEqual(expectedCrc);
    });
  });

  test.each([
    // Control group of headerless files
    ['raw/empty.rom', 'empty.rom', '00000000'],
    ['raw/fizzbuzz.nes', 'fizzbuzz.nes', '370517b5'],
    ['raw/foobar.lnx', 'foobar.lnx', 'b22c9747'],
    ['raw/loremipsum.rom', 'loremipsum.rom', '70856527'],
    // Headered files
    ['headered/allpads.nes', 'allpads.nes', '6339abe6'],
    ['headered/diagnostic_test_cartridge.a78.7z', 'diagnostic_test_cartridge.a78', 'a1eaa7c1'],
    ['headered/fds_joypad_test.fds.zip', 'fds_joypad_test.fds', '3ecbac61'],
    ['headered/LCDTestROM.lnx.rar', 'LCDTestROM.lyx', '42583855'],
    ['headered/speed_test_v51.smc', 'speed_test_v51.sfc', '8beffd94'],
    ['headerless/speed_test_v51.sfc.gz', 'speed_test_v51.sfc', '8beffd94'],
  ])('should remove headers if requested: %s', async (inputGlob, expectedFileName, expectedCrc) => {
    await copyFixturesToTemp(async (inputTemp, outputTemp) => {
      const options = new Options({
        commands: ['copy', 'zip', 'test'],
        removeHeaders: [''], // all
      });
      const outputFiles = await candidateWriter(
        options,
        inputTemp,
        inputGlob,
        undefined,
        outputTemp,
      );
      expect(outputFiles).toHaveLength(1);
      const archiveEntries = await FileFactory.filesFrom(path.join(outputTemp, outputFiles[0][0]));
      expect(archiveEntries).toHaveLength(1);
      const archiveEntry = archiveEntries[0] as ArchiveEntry<Archive>;
      expect(archiveEntry.getEntryPath()).toEqual(expectedFileName);
      expect(archiveEntry.getCrc32()).toEqual(expectedCrc);
    });
  });

  test.each([
    // Control group of files without patches
    ['raw/empty.rom', [['empty.zip|empty.rom', '00000000']]],
    ['raw/fizzbuzz.nes', [['fizzbuzz.zip|fizzbuzz.nes', '370517b5']]],
    ['raw/foobar.lnx', [['foobar.zip|foobar.lnx', 'b22c9747']]],
    ['raw/loremipsum.rom', [['loremipsum.zip|loremipsum.rom', '70856527']]],
    // Patchable files
    ['patchable/before.rom', [
      ['After.zip|After.rom', '4c8e44d4'],
      ['before.zip|before.rom', '0361b321'],
    ]],
    ['patchable/best.gz', [
      ['best.zip|best.rom', '1e3d78cf'],
      ['Worst.zip|Worst.rom', '6ff9ef96'],
    ]],
  ])('should patch files if appropriate: %s', async (inputGlob, expectedFilesAndCrcs) => {
    await copyFixturesToTemp(async (inputTemp, outputTemp) => {
      const options = new Options({
        commands: ['copy', 'zip', 'test'],
      });
      const outputFiles = (await candidateWriter(options, inputTemp, inputGlob, 'patches', outputTemp));

      const writtenRomsAndCrcs = (await Promise.all(outputFiles
        .map(async ([outputPath]) => FileFactory.filesFrom(path.join(outputTemp, outputPath)))))
        .flat()
        .map((entry) => [entry.toString().replace(outputTemp + path.sep, ''), entry.getCrc32() ?? ''])
        .sort((a, b) => a[0].localeCompare(b[0]));
      expect(writtenRomsAndCrcs).toEqual(expectedFilesAndCrcs);
    });
  });

  test.each([
    [
      '**/!(header*)/*',
      ['0F09A40.zip', '3708F2C.zip', '612644F.zip', '65D1206.zip', '92C85C9.zip', 'C01173E.zip', 'CD-ROM.zip', 'GD-ROM.zip', 'KDULVQN.zip', 'before.zip', 'best.zip', 'empty.zip', 'five.zip', 'fizzbuzz.zip', 'foobar.zip', 'four.zip', 'fourfive.zip', 'loremipsum.zip', 'one.zip', 'onetwothree.zip', 'three.zip', 'track01.zip', 'track02.zip', 'track03.zip', 'track04.zip', 'two.zip', 'unknown.zip'],
    ],
    [
      '7z/*',
      ['fizzbuzz.zip', 'foobar.zip', 'loremipsum.zip', 'onetwothree.zip', 'unknown.zip'],
    ],
    [
      'rar/*',
      ['fizzbuzz.zip', 'foobar.zip', 'loremipsum.zip', 'onetwothree.zip', 'unknown.zip'],
    ],
    [
      'raw/*',
      ['empty.zip', 'five.zip', 'fizzbuzz.zip', 'foobar.zip', 'four.zip', 'loremipsum.zip', 'one.zip', 'three.zip', 'two.zip', 'unknown.zip'],
    ],
    [
      'tar/*',
      ['fizzbuzz.zip', 'foobar.zip', 'loremipsum.zip', 'onetwothree.zip', 'unknown.zip'],
    ],
    [
      'zip/*',
      ['fizzbuzz.zip', 'foobar.zip', 'fourfive.zip', 'loremipsum.zip', 'onetwothree.zip', 'unknown.zip'],
    ],
  ])('should copy, zip, and test: %s', async (inputGlob, expectedOutputPaths) => {
    await copyFixturesToTemp(async (inputTemp, outputTemp) => {
      // Given
      const options = new Options({ commands: ['copy', 'zip', 'test'] });
      const inputFilesBefore = await walkAndStat(inputTemp);
      await expect(walkAndStat(outputTemp)).resolves.toHaveLength(0);

      // When
      const outputFiles = (await candidateWriter(
        options,
        inputTemp,
        inputGlob,
        undefined,
        outputTemp,
      ))
        .map((pair) => pair[0]).sort();

      // Then the expected files were written
      expect(outputFiles).toEqual(expectedOutputPaths);

      // And the input files weren't touched
      await expect(walkAndStat(inputTemp)).resolves.toEqual(inputFilesBefore);
    });
  });

  test.each([
    [
      '**/!(header*)/*',
      ['0F09A40.zip', '3708F2C.zip', '612644F.zip', '65D1206.zip', '92C85C9.zip', 'C01173E.zip', 'CD-ROM.zip', 'GD-ROM.zip', 'KDULVQN.zip', 'before.zip', 'best.zip', 'empty.zip', 'five.zip', 'fizzbuzz.zip', 'foobar.zip', 'four.zip', 'fourfive.zip', 'loremipsum.zip', 'one.zip', 'onetwothree.zip', 'three.zip', 'track01.zip', 'track02.zip', 'track03.zip', 'track04.zip', 'two.zip', 'unknown.zip'],
      ['patchable/0F09A40.rom', 'patchable/3708F2C.rom', 'patchable/612644F.rom', 'patchable/65D1206.rom', 'patchable/92C85C9.rom', 'patchable/C01173E.rom', 'patchable/KDULVQN.rom', 'patchable/before.rom', 'patchable/best.gz', 'raw/empty.rom', 'raw/fizzbuzz.nes', 'raw/foobar.lnx', 'raw/loremipsum.rom', 'raw/one.rom', 'raw/three.rom', 'raw/two.rom', 'raw/unknown.rom'],
    ],
    [
      '7z/*',
      ['fizzbuzz.zip', 'foobar.zip', 'loremipsum.zip', 'onetwothree.zip', 'unknown.zip'],
      ['7z/fizzbuzz.7z', '7z/foobar.7z', '7z/loremipsum.7z', '7z/onetwothree.7z', '7z/unknown.7z'],
    ],
    [
      'rar/*',
      ['fizzbuzz.zip', 'foobar.zip', 'loremipsum.zip', 'onetwothree.zip', 'unknown.zip'],
      ['rar/fizzbuzz.rar', 'rar/foobar.rar', 'rar/loremipsum.rar', 'rar/onetwothree.rar', 'rar/unknown.rar'],
    ],
    [
      'raw/*',
      ['empty.zip', 'five.zip', 'fizzbuzz.zip', 'foobar.zip', 'four.zip', 'loremipsum.zip', 'one.zip', 'three.zip', 'two.zip', 'unknown.zip'],
      ['raw/empty.rom', 'raw/fizzbuzz.nes', 'raw/foobar.lnx', 'raw/loremipsum.rom', 'raw/one.rom', 'raw/three.rom', 'raw/two.rom', 'raw/unknown.rom'],
    ],
    [
      'tar/*',
      ['fizzbuzz.zip', 'foobar.zip', 'loremipsum.zip', 'onetwothree.zip', 'unknown.zip'],
      ['tar/fizzbuzz.tar.gz', 'tar/foobar.tar.gz', 'tar/loremipsum.tar.gz', 'tar/onetwothree.tar.gz', 'tar/unknown.tar.gz'],
    ],
    [
      'zip/*',
      ['fizzbuzz.zip', 'foobar.zip', 'fourfive.zip', 'loremipsum.zip', 'onetwothree.zip', 'unknown.zip'],
      ['zip/fizzbuzz.zip', 'zip/foobar.zip', 'zip/loremipsum.zip', 'zip/onetwothree.zip', 'zip/unknown.zip'],
    ],
  ])('should move, zip, and test: %s', async (inputGlob, expectedOutputPaths, expectedDeletedInputPaths) => {
    await copyFixturesToTemp(async (inputTemp, outputTemp) => {
      // Given
      const options = new Options({ commands: ['move', 'zip', 'test'] });
      const romFilesBefore = await walkAndStat(path.join(inputTemp, 'roms'));
      await expect(walkAndStat(outputTemp)).resolves.toHaveLength(0);

      // When
      const outputFiles = (await candidateWriter(
        options,
        inputTemp,
        inputGlob,
        undefined,
        outputTemp,
      ))
        .map((pair) => pair[0]).sort();

      // Then the expected files were written
      expect(outputFiles).toEqual(expectedOutputPaths);

      // And the expected files were moved (deleted)
      const romFilesAfter = new Map(await walkAndStat(path.join(inputTemp, 'roms')));
      romFilesBefore
        .map(([inputFile, statsBefore]) => ([statsBefore, romFilesAfter.get(inputFile)]))
        .filter((statsTuple): statsTuple is [Stats, Stats] => statsTuple.every((val) => val))
        .forEach(([statsBefore, statsAfter]) => {
          // File wasn't deleted, ensure it wasn't touched
          expect(statsAfter).toEqual(statsBefore);
        });
      romFilesBefore
        .filter(([inputFile]) => !romFilesAfter.has(inputFile))
        .forEach(([inputFile]) => {
          // File was deleted, ensure it was expected
          expect(expectedDeletedInputPaths).toContain(inputFile.replace(/[\\/]/g, '/'));
        });
    });
  });

  test.each([
    ['**/!(chd)/*', [
      ['ROMWriter Test.zip|0F09A40.rom', '2f943e86'],
      ['ROMWriter Test.zip|3708F2C.rom', '20891c9f'],
      ['ROMWriter Test.zip|612644F.rom', 'f7591b29'],
      ['ROMWriter Test.zip|65D1206.rom', '20323455'],
      ['ROMWriter Test.zip|92C85C9.rom', '06692159'],
      ['ROMWriter Test.zip|allpads.nes', '9180a163'],
      ['ROMWriter Test.zip|before.rom', '0361b321'],
      ['ROMWriter Test.zip|best.rom', '1e3d78cf'],
      ['ROMWriter Test.zip|C01173E.rom', 'dfaebe28'],
      [`ROMWriter Test.zip|${path.join('CD-ROM', 'CD-ROM (Track 1).bin')}`, '49ca35fb'],
      [`ROMWriter Test.zip|${path.join('CD-ROM', 'CD-ROM (Track 2).bin')}`, '0316f720'],
      [`ROMWriter Test.zip|${path.join('CD-ROM', 'CD-ROM (Track 3).bin')}`, 'a320af40'],
      [`ROMWriter Test.zip|${path.join('CD-ROM', 'CD-ROM.cue')}`, '4ce39e73'],
      ['ROMWriter Test.zip|color_test.nintendoentertainmentsystem', 'c9c1b7aa'],
      ['ROMWriter Test.zip|diagnostic_test_cartridge.a78', 'f6cc9b1c'],
      ['ROMWriter Test.zip|empty.rom', '00000000'],
      ['ROMWriter Test.zip|fds_joypad_test.fds', '1e58456d'],
      ['ROMWriter Test.zip|five.rom', '3e5daf67'],
      ['ROMWriter Test.zip|fizzbuzz.nes', '370517b5'],
      ['ROMWriter Test.zip|foobar.lnx', 'b22c9747'],
      ['ROMWriter Test.zip|four.rom', '1cf3ca74'],
      [`ROMWriter Test.zip|${path.join('fourfive', 'five.rom')}`, '3e5daf67'],
      [`ROMWriter Test.zip|${path.join('fourfive', 'four.rom')}`, '1cf3ca74'],
      ['ROMWriter Test.zip|GD-ROM.gdi', 'f16f621c'],
      ['ROMWriter Test.zip|KDULVQN.rom', 'b1c303e4'],
      ['ROMWriter Test.zip|LCDTestROM.lnx', '2d251538'],
      ['ROMWriter Test.zip|loremipsum.rom', '70856527'],
      ['ROMWriter Test.zip|one.rom', 'f817a89f'],
      [`ROMWriter Test.zip|${path.join('onetwothree', 'one.rom')}`, 'f817a89f'],
      [`ROMWriter Test.zip|${path.join('onetwothree', 'three.rom')}`, 'ff46c5d8'],
      [`ROMWriter Test.zip|${path.join('onetwothree', 'two.rom')}`, '96170874'],
      ['ROMWriter Test.zip|speed_test_v51.sfc', '8beffd94'],
      ['ROMWriter Test.zip|speed_test_v51.smc', '9adca6cc'],
      ['ROMWriter Test.zip|three.rom', 'ff46c5d8'],
      ['ROMWriter Test.zip|track01.bin', '9796ed9a'],
      ['ROMWriter Test.zip|track02.raw', 'abc178d5'],
      ['ROMWriter Test.zip|track03.bin', '61a363f1'],
      ['ROMWriter Test.zip|track04.bin', 'fc5ff5a0'],
      ['ROMWriter Test.zip|two.rom', '96170874'],
      ['ROMWriter Test.zip|unknown.rom', '377a7727'],
    ]],
    ['raw/*', [
      ['ROMWriter Test.zip|empty.rom', '00000000'],
      ['ROMWriter Test.zip|five.rom', '3e5daf67'],
      ['ROMWriter Test.zip|fizzbuzz.nes', '370517b5'],
      ['ROMWriter Test.zip|foobar.lnx', 'b22c9747'],
      ['ROMWriter Test.zip|four.rom', '1cf3ca74'],
      ['ROMWriter Test.zip|loremipsum.rom', '70856527'],
      ['ROMWriter Test.zip|one.rom', 'f817a89f'],
      ['ROMWriter Test.zip|three.rom', 'ff46c5d8'],
      ['ROMWriter Test.zip|two.rom', '96170874'],
      ['ROMWriter Test.zip|unknown.rom', '377a7727'],
    ]],
  ])('should write one zip with all ROMs for zip-dat-name: %s', async (inputGlob, expectedFilesAndCrcs) => {
    await copyFixturesToTemp(async (inputTemp, outputTemp) => {
      // Given
      const options = new Options({ commands: ['copy', 'zip'], zipDatName: true });
      await expect(walkAndStat(outputTemp)).resolves.toHaveLength(0);

      // When
      const outputFiles = await candidateWriter(
        options,
        inputTemp,
        inputGlob,
        undefined,
        outputTemp,
      );

      // Then
      expect(outputFiles).toHaveLength(1);
      const outputFile = path.join(outputTemp, outputFiles[0][0]);
      const writtenRomsAndCrcs = (await FileFactory.filesFrom(outputFile))
        .map((entry) => [entry.toString().replace(outputTemp + path.sep, ''), entry.getCrc32() ?? ''])
        .sort((a, b) => a[0].localeCompare(b[0]));
      expect(writtenRomsAndCrcs).toEqual(expectedFilesAndCrcs);
    });
  });
});

describe('extract', () => {
  it('should not write if the output is the input', async () => {
    await copyFixturesToTemp(async (inputTemp) => {
      // Given
      const options = new Options({ commands: ['copy', 'extract', 'test'] });
      const inputRaw = path.join(inputTemp, 'roms', 'raw');
      const inputFilesBefore = await walkAndStat(inputRaw);
      expect(inputFilesBefore.length)
        .toBeGreaterThan(0);

      // When
      await candidateWriter(options, inputTemp, 'raw/*', undefined, inputRaw);

      // Then the input files weren't touched
      await expect(walkAndStat(inputRaw)).resolves.toEqual(inputFilesBefore);
    });
  });

  it('should not write anything if the output exists and not overwriting', async () => {
    await copyFixturesToTemp(async (inputTemp, outputTemp) => {
      // Given
      const options = new Options({ commands: ['copy', 'extract'] });
      const inputFilesBefore = await walkAndStat(inputTemp);
      await expect(walkAndStat(outputTemp)).resolves.toHaveLength(0);

      // And we've written once
      await candidateWriter(options, inputTemp, '**/*', undefined, outputTemp);

      // And files were written
      const outputFilesBefore = await walkAndStat(outputTemp);
      expect(outputFilesBefore).not.toHaveLength(0);
      expect(outputFilesBefore.some(([, stats]) => stats.isSymbolicLink())).toEqual(false);

      // When we write again
      await candidateWriter(options, inputTemp, '**/*', undefined, outputTemp);

      // Then the output wasn't touched
      await expect(walkAndStat(outputTemp)).resolves.toEqual(outputFilesBefore);

      // And the input files weren't touched
      await expect(walkAndStat(inputTemp)).resolves.toEqual(inputFilesBefore);
    });
  });

  it('should write if the output is expected and overwriting', async () => {
    await copyFixturesToTemp(async (inputTemp, outputTemp) => {
      // Given
      const options = new Options({ commands: ['copy', 'extract'] });
      const inputFilesBefore = await walkAndStat(inputTemp);
      await expect(walkAndStat(outputTemp)).resolves.toHaveLength(0);

      // And we've written once
      await candidateWriter(options, inputTemp, '**/*', undefined, outputTemp);

      // And files were written
      const outputFilesBefore = await walkAndStat(outputTemp);
      expect(outputFilesBefore).not.toHaveLength(0);
      expect(outputFilesBefore.some(([, stats]) => stats.isSymbolicLink())).toEqual(false);

      // When we write again
      await candidateWriter({
        ...options,
        overwrite: true,
      }, inputTemp, '**/*', undefined, outputTemp);

      // Then the output was touched
      const outputFilesAfter = await walkAndStat(outputTemp);
      expect(outputFilesAfter.map((pair) => pair[0]))
        .toEqual(outputFilesBefore.map((pair) => pair[0]));
      expect(outputFilesAfter).not.toEqual(outputFilesBefore);

      // And the input files weren't touched
      await expect(walkAndStat(inputTemp)).resolves.toEqual(inputFilesBefore);
    });
  });

  it('should not write anything if the output is expected and overwriting invalid', async () => {
    await copyFixturesToTemp(async (inputTemp, outputTemp) => {
      // Note: need to exclude some ROMs to prevent duplicate output paths
      const inputGlob = '**/!(chd)/*';

      // Given
      const options = new Options({ commands: ['copy', 'extract'] });
      const inputFilesBefore = await walkAndStat(inputTemp);
      await expect(walkAndStat(outputTemp)).resolves.toHaveLength(0);

      // And we've written once
      await candidateWriter(options, inputTemp, inputGlob, undefined, outputTemp);

      // And files were written
      const outputFilesBefore = await walkAndStat(outputTemp);
      expect(outputFilesBefore).not.toHaveLength(0);
      expect(outputFilesBefore.some(([, stats]) => stats.isSymbolicLink())).toEqual(false);

      // When we write again
      await candidateWriter({
        ...options,
        overwriteInvalid: true,
      }, inputTemp, inputGlob, undefined, outputTemp);

      // Then the output wasn't touched
      await expect(walkAndStat(outputTemp)).resolves.toEqual(outputFilesBefore);

      // And the input files weren't touched
      await expect(walkAndStat(inputTemp)).resolves.toEqual(inputFilesBefore);
    });
  });

  it('should write if the output is not expected and overwriting invalid', async () => {
    await copyFixturesToTemp(async (inputTemp, outputTemp) => {
      // Given
      const options = new Options({ commands: ['copy', 'extract'] });
      const inputFilesBefore = await walkAndStat(inputTemp);
      await expect(walkAndStat(outputTemp)).resolves.toHaveLength(0);

      // And we've written once
      await candidateWriter(options, inputTemp, '**/*', undefined, outputTemp);

      // And files were written
      const outputFilesBefore = await walkAndStat(outputTemp);
      expect(outputFilesBefore).not.toHaveLength(0);
      expect(outputFilesBefore.some(([, stats]) => stats.isSymbolicLink())).toEqual(false);

      // And the files are made invalid
      await Promise.all(outputFilesBefore.map(async ([filePath]) => {
        const resolvedPath = path.join(outputTemp, filePath);
        await fsPoly.rm(resolvedPath);
        await fsPoly.touch(resolvedPath);
      }));

      // When we write again
      await candidateWriter({
        ...options,
        overwriteInvalid: true,
      }, inputTemp, '**/*', undefined, outputTemp);

      // Then the output was touched
      const outputFilesAfter = await walkAndStat(outputTemp);
      expect(outputFilesAfter.map((pair) => pair[0]))
        .toEqual(outputFilesBefore.map((pair) => pair[0]));
      expect(outputFilesAfter).not.toEqual(outputFilesBefore);

      // And the input files weren't touched
      await expect(walkAndStat(inputTemp)).resolves.toEqual(inputFilesBefore);
    });
  });

  test.each([
    // Control group of headerless files
    ['raw/empty.rom', 'empty.rom', '00000000'],
    ['raw/fizzbuzz.nes', 'fizzbuzz.nes', '370517b5'],
    ['raw/foobar.lnx', 'foobar.lnx', 'b22c9747'],
    ['raw/loremipsum.rom', 'loremipsum.rom', '70856527'],
    // Headered files
    ['headered/allpads.nes', 'allpads.nes', '9180a163'],
    ['headered/diagnostic_test_cartridge.a78.7z', 'diagnostic_test_cartridge.a78', 'f6cc9b1c'],
    ['headered/fds_joypad_test.fds.zip', 'fds_joypad_test.fds', '1e58456d'],
    ['headered/LCDTestROM.lnx.rar', 'LCDTestROM.lnx', '2d251538'],
    ['headered/speed_test_v51.smc', 'speed_test_v51.smc', '9adca6cc'],
    ['headerless/speed_test_v51.sfc.gz', 'speed_test_v51.sfc', '8beffd94'],
  ])('should not remove headers if not requested: %s', async (inputGlob, expectedFileName, expectedCrc) => {
    await copyFixturesToTemp(async (inputTemp, outputTemp) => {
      const options = new Options({ commands: ['copy', 'extract', 'test'] });
      const outputFiles = await candidateWriter(
        options,
        inputTemp,
        inputGlob,
        undefined,
        outputTemp,
      );
      expect(outputFiles).toHaveLength(1);
      expect(outputFiles[0][0]).toEqual(expectedFileName);
      const outputFile = await File.fileOf(
        { filePath: path.join(outputTemp, outputFiles[0][0]) },
        ChecksumBitmask.CRC32,
      );
      expect(outputFile.getCrc32()).toEqual(expectedCrc);
    });
  });

  test.each([
    // Control group of headerless files
    ['raw/empty.rom', 'empty.rom', '00000000'],
    ['raw/fizzbuzz.nes', 'fizzbuzz.nes', '370517b5'],
    ['raw/foobar.lnx', 'foobar.lnx', 'b22c9747'],
    ['raw/loremipsum.rom', 'loremipsum.rom', '70856527'],
    // Headered files
    ['headered/allpads.nes', 'allpads.nes', '6339abe6'],
    ['headered/diagnostic_test_cartridge.a78.7z', 'diagnostic_test_cartridge.a78', 'a1eaa7c1'],
    ['headered/fds_joypad_test.fds.zip', 'fds_joypad_test.fds', '3ecbac61'],
    ['headered/LCDTestROM.lnx.rar', 'LCDTestROM.lyx', '42583855'],
    ['headered/speed_test_v51.smc', 'speed_test_v51.sfc', '8beffd94'],
    ['headerless/speed_test_v51.sfc.gz', 'speed_test_v51.sfc', '8beffd94'],
  ])('should remove headers if requested: %s', async (inputGlob, expectedFileName, expectedCrc) => {
    await copyFixturesToTemp(async (inputTemp, outputTemp) => {
      const options = new Options({
        commands: ['copy', 'extract', 'test'],
        removeHeaders: [''], // all
      });
      const outputFiles = await candidateWriter(
        options,
        inputTemp,
        inputGlob,
        undefined,
        outputTemp,
      );
      expect(outputFiles).toHaveLength(1);
      expect(outputFiles[0][0]).toEqual(expectedFileName);
      const outputFile = await File.fileOf(
        { filePath: path.join(outputTemp, outputFiles[0][0]) },
        ChecksumBitmask.CRC32,
      );
      expect(outputFile.getCrc32()).toEqual(expectedCrc);
    });
  });

  test.each([
    // Control group of files without patches
    ['raw/empty.rom', [['empty.rom', '00000000']]],
    ['raw/fizzbuzz.nes', [['fizzbuzz.nes', '370517b5']]],
    ['raw/foobar.lnx', [['foobar.lnx', 'b22c9747']]],
    ['raw/loremipsum.rom', [['loremipsum.rom', '70856527']]],
    // Patchable files
    ['patchable/before.rom', [
      ['After.rom', '4c8e44d4'],
      ['before.rom', '0361b321'],
    ]],
    ['patchable/best.gz', [
      ['best.rom', '1e3d78cf'],
      ['Worst.rom', '6ff9ef96'],
    ]],
  ])('should patch files if appropriate: %s', async (inputGlob, expectedFilesAndCrcs) => {
    await copyFixturesToTemp(async (inputTemp, outputTemp) => {
      const options = new Options({
        commands: ['copy', 'extract', 'test'],
      });
      const outputFiles = (await candidateWriter(options, inputTemp, inputGlob, 'patches', outputTemp));

      const writtenRomsAndCrcs = (await Promise.all(outputFiles
        .map(async ([outputPath]) => FileFactory.filesFrom(path.join(outputTemp, outputPath)))))
        .flat()
        .map((entry) => [entry.toString().replace(outputTemp + path.sep, ''), entry.getCrc32() ?? ''])
        .sort((a, b) => a[0].localeCompare(b[0]));
      expect(writtenRomsAndCrcs).toEqual(expectedFilesAndCrcs);
    });
  });

  test.each([
    [
      '**/!(header*)/*',
      ['0F09A40.rom', '3708F2C.rom', '612644F.rom', '65D1206.rom', '92C85C9.rom', 'C01173E.rom',
<<<<<<< HEAD
=======
        'CD-ROM (Track 1).bin', 'CD-ROM (Track 2).bin', 'CD-ROM (Track 3).bin', 'CD-ROM.cue',
>>>>>>> d82e2932
        path.join('CD-ROM', 'CD-ROM (Track 1).bin'), path.join('CD-ROM', 'CD-ROM (Track 2).bin'), path.join('CD-ROM', 'CD-ROM (Track 3).bin'), path.join('CD-ROM', 'CD-ROM.cue'),
        'GD-ROM.gdi', path.join('GD-ROM', 'track.gdi'), path.join('GD-ROM', 'track01.bin'), path.join('GD-ROM', 'track02.raw'), path.join('GD-ROM', 'track03.bin'), path.join('GD-ROM', 'track04.bin'),
        'KDULVQN.rom', 'before.rom', 'best.rom', 'empty.rom', 'five.rom', 'fizzbuzz.nes', 'foobar.lnx', 'four.rom', path.join('fourfive', 'five.rom'), path.join('fourfive', 'four.rom'), 'loremipsum.rom', 'one.rom', path.join('onetwothree', 'one.rom'), path.join('onetwothree', 'three.rom'), path.join('onetwothree', 'two.rom'), 'three.rom',
        'track01.bin', 'track02.raw', 'track03.bin', 'track04.bin',
        'two.rom', 'unknown.rom'],
    ],
    [
      '7z/*',
      ['fizzbuzz.nes', 'foobar.lnx', 'loremipsum.rom', path.join('onetwothree', 'one.rom'), path.join('onetwothree', 'three.rom'), path.join('onetwothree', 'two.rom'), 'unknown.rom'],
    ],
    [
      'rar/*',
      ['fizzbuzz.nes', 'foobar.lnx', 'loremipsum.rom', path.join('onetwothree', 'one.rom'), path.join('onetwothree', 'three.rom'), path.join('onetwothree', 'two.rom'), 'unknown.rom'],
    ],
    [
      'raw/*',
      ['empty.rom', 'five.rom', 'fizzbuzz.nes', 'foobar.lnx', 'four.rom', 'loremipsum.rom', 'one.rom', 'three.rom', 'two.rom', 'unknown.rom'],
    ],
    [
      'tar/*',
      ['fizzbuzz.nes', 'foobar.lnx', 'loremipsum.rom', path.join('onetwothree', 'one.rom'), path.join('onetwothree', 'three.rom'), path.join('onetwothree', 'two.rom'), 'unknown.rom'],
    ],
    [
      'zip/*',
      ['fizzbuzz.nes', 'foobar.lnx', path.join('fourfive', 'five.rom'), path.join('fourfive', 'four.rom'), 'loremipsum.rom', path.join('onetwothree', 'one.rom'), path.join('onetwothree', 'three.rom'), path.join('onetwothree', 'two.rom'), 'unknown.rom'],
    ],
  ])('should copy, extract, and test: %s', async (inputGlob, expectedOutputPaths) => {
    await copyFixturesToTemp(async (inputTemp, outputTemp) => {
      // Given
      const options = new Options({
        commands: ['copy', 'extract', 'test'],
        dirGameSubdir: GameSubdirMode[GameSubdirMode.MULTIPLE].toLowerCase(),
      });
      const inputFilesBefore = await walkAndStat(inputTemp);
      await expect(walkAndStat(outputTemp)).resolves.toHaveLength(0);

      // When
      const outputFiles = (await candidateWriter(
        options,
        inputTemp,
        inputGlob,
        undefined,
        outputTemp,
      ))
        .map((pair) => pair[0]).sort();

      // Then the expected files were written
      expect(outputFiles).toEqual(expectedOutputPaths);

      // And the input files weren't touched
      await expect(walkAndStat(inputTemp)).resolves.toEqual(inputFilesBefore);
    });
  });

  test.each([
    [
      '**/!(header*)/*',
      ['0F09A40.rom', '3708F2C.rom', '612644F.rom', '65D1206.rom', '92C85C9.rom', 'C01173E.rom',
<<<<<<< HEAD
=======
        'CD-ROM (Track 1).bin', 'CD-ROM (Track 2).bin', 'CD-ROM (Track 3).bin', 'CD-ROM.cue',
>>>>>>> d82e2932
        path.join('CD-ROM', 'CD-ROM (Track 1).bin'), path.join('CD-ROM', 'CD-ROM (Track 2).bin'), path.join('CD-ROM', 'CD-ROM (Track 3).bin'), path.join('CD-ROM', 'CD-ROM.cue'),
        'GD-ROM.gdi', path.join('GD-ROM', 'track.gdi'), path.join('GD-ROM', 'track01.bin'), path.join('GD-ROM', 'track02.raw'), path.join('GD-ROM', 'track03.bin'), path.join('GD-ROM', 'track04.bin'),
        'KDULVQN.rom', 'before.rom', 'best.rom', 'empty.rom', 'five.rom', 'fizzbuzz.nes', 'foobar.lnx', 'four.rom', path.join('fourfive', 'five.rom'), path.join('fourfive', 'four.rom'), 'loremipsum.rom', 'one.rom', path.join('onetwothree', 'one.rom'), path.join('onetwothree', 'three.rom'), path.join('onetwothree', 'two.rom'), 'three.rom',
        'track01.bin', 'track02.raw', 'track03.bin', 'track04.bin',
        'two.rom', 'unknown.rom'],
      ['patchable/0F09A40.rom', 'patchable/3708F2C.rom', 'patchable/612644F.rom', 'patchable/65D1206.rom', 'patchable/92C85C9.rom', 'patchable/C01173E.rom', 'patchable/KDULVQN.rom', 'patchable/before.rom', 'patchable/best.gz', 'raw/empty.rom', 'raw/fizzbuzz.nes', 'raw/foobar.lnx', 'raw/loremipsum.rom', 'raw/one.rom', 'raw/three.rom', 'raw/two.rom', 'raw/unknown.rom'],
    ],
    [
      '7z/*',
      ['fizzbuzz.nes', 'foobar.lnx', 'loremipsum.rom', path.join('onetwothree', 'one.rom'), path.join('onetwothree', 'three.rom'), path.join('onetwothree', 'two.rom'), 'unknown.rom'],
      ['7z/fizzbuzz.7z', '7z/foobar.7z', '7z/loremipsum.7z', '7z/onetwothree.7z', '7z/unknown.7z'],
    ],
    [
      'rar/*',
      ['fizzbuzz.nes', 'foobar.lnx', 'loremipsum.rom', path.join('onetwothree', 'one.rom'), path.join('onetwothree', 'three.rom'), path.join('onetwothree', 'two.rom'), 'unknown.rom'],
      ['rar/fizzbuzz.rar', 'rar/foobar.rar', 'rar/loremipsum.rar', 'rar/onetwothree.rar', 'rar/unknown.rar'],
    ],
    [
      'raw/*',
      ['empty.rom', 'five.rom', 'fizzbuzz.nes', 'foobar.lnx', 'four.rom', 'loremipsum.rom', 'one.rom', 'three.rom', 'two.rom', 'unknown.rom'],
      ['raw/empty.rom', 'raw/fizzbuzz.nes', 'raw/foobar.lnx', 'raw/loremipsum.rom', 'raw/one.rom', 'raw/three.rom', 'raw/two.rom', 'raw/unknown.rom'],
    ],
    [
      'tar/*',
      ['fizzbuzz.nes', 'foobar.lnx', 'loremipsum.rom', path.join('onetwothree', 'one.rom'), path.join('onetwothree', 'three.rom'), path.join('onetwothree', 'two.rom'), 'unknown.rom'],
      ['tar/fizzbuzz.tar.gz', 'tar/foobar.tar.gz', 'tar/loremipsum.tar.gz', 'tar/onetwothree.tar.gz', 'tar/unknown.tar.gz'],
    ],
    [
      'zip/*',
      ['fizzbuzz.nes', 'foobar.lnx', path.join('fourfive', 'five.rom'), path.join('fourfive', 'four.rom'), 'loremipsum.rom', path.join('onetwothree', 'one.rom'), path.join('onetwothree', 'three.rom'), path.join('onetwothree', 'two.rom'), 'unknown.rom'],
      ['zip/fizzbuzz.zip', 'zip/foobar.zip', 'zip/loremipsum.zip', 'zip/onetwothree.zip', 'zip/unknown.zip'],
    ],
  ])('should move, extract, and test: %s', async (inputGlob, expectedOutputPaths, expectedDeletedInputPaths) => {
    await copyFixturesToTemp(async (inputTemp, outputTemp) => {
      // Given
      const options = new Options({
        commands: ['move', 'extract', 'test'],
        dirGameSubdir: GameSubdirMode[GameSubdirMode.MULTIPLE].toLowerCase(),
      });
      const romFilesBefore = await walkAndStat(path.join(inputTemp, 'roms'));
      await expect(walkAndStat(outputTemp)).resolves.toHaveLength(0);

      // When
      const outputFiles = (await candidateWriter(
        options,
        inputTemp,
        inputGlob,
        undefined,
        outputTemp,
      ))
        .map((pair) => pair[0]).sort();

      // Then the expected files were written
      expect(outputFiles).toEqual(expectedOutputPaths);

      // And the expected files were moved (deleted)
      const romFilesAfter = new Map(await walkAndStat(path.join(inputTemp, 'roms')));
      romFilesBefore
        .map(([inputFile, statsBefore]) => ([statsBefore, romFilesAfter.get(inputFile)]))
        .filter((statsTuple): statsTuple is [Stats, Stats] => statsTuple.every((val) => val))
        .forEach(([statsBefore, statsAfter]) => {
          // File wasn't deleted, ensure it wasn't touched
          expect(statsAfter).toEqual(statsBefore);
        });
      romFilesBefore
        .filter(([inputFile]) => !romFilesAfter.has(inputFile))
        .forEach(([inputFile]) => {
          // File was deleted, ensure it was expected
          expect(expectedDeletedInputPaths).toContain(inputFile.replace(/[\\/]/g, '/'));
        });
    });
  });
});

describe('raw', () => {
  it('should not write if the output is the input', async () => {
    await copyFixturesToTemp(async (inputTemp) => {
      // Given
      const options = new Options({ commands: ['copy', 'test'] });
      const inputRaw = path.join(inputTemp, 'roms', 'raw');
      const inputFilesBefore = await walkAndStat(inputRaw);
      expect(inputFilesBefore.length)
        .toBeGreaterThan(0);

      // When
      await candidateWriter(options, inputTemp, 'raw/*', undefined, inputRaw);

      // Then the input files weren't touched
      await expect(walkAndStat(inputRaw)).resolves.toEqual(inputFilesBefore);
    });
  });

  it('should not write anything if the output exists and not overwriting', async () => {
    await copyFixturesToTemp(async (inputTemp, outputTemp) => {
      // Given
      const options = new Options({ commands: ['copy'] });
      const inputFilesBefore = await walkAndStat(inputTemp);
      await expect(walkAndStat(outputTemp)).resolves.toHaveLength(0);

      // And we've written once
      await candidateWriter(options, inputTemp, '**/*', undefined, outputTemp);

      // And files were written
      const outputFilesBefore = await walkAndStat(outputTemp);
      expect(outputFilesBefore).not.toHaveLength(0);
      expect(outputFilesBefore.some(([, stats]) => stats.isSymbolicLink())).toEqual(false);

      // When we write again
      await candidateWriter(options, inputTemp, '**/*', undefined, outputTemp);

      // Then the output wasn't touched
      await expect(walkAndStat(outputTemp)).resolves.toEqual(outputFilesBefore);

      // And the input files weren't touched
      await expect(walkAndStat(inputTemp)).resolves.toEqual(inputFilesBefore);
    });
  });

  it('should write if the output is expected and overwriting', async () => {
    await copyFixturesToTemp(async (inputTemp, outputTemp) => {
      // Given
      const options = new Options({ commands: ['copy'] });
      const inputFilesBefore = await walkAndStat(inputTemp);
      await expect(walkAndStat(outputTemp)).resolves.toHaveLength(0);

      // And we've written once
      await candidateWriter(options, inputTemp, '**/*', undefined, outputTemp);

      // And files were written
      const outputFilesBefore = await walkAndStat(outputTemp);
      expect(outputFilesBefore).not.toHaveLength(0);
      expect(outputFilesBefore.some(([, stats]) => stats.isSymbolicLink())).toEqual(false);

      // When we write again
      await candidateWriter({
        ...options,
        overwrite: true,
      }, inputTemp, '**/*', undefined, outputTemp);

      // Then the output was touched
      const outputFilesAfter = await walkAndStat(outputTemp);
      expect(outputFilesAfter.map((pair) => pair[0]))
        .toEqual(outputFilesBefore.map((pair) => pair[0]));
      expect(outputFilesAfter).not.toEqual(outputFilesBefore);

      // And the input files weren't touched
      await expect(walkAndStat(inputTemp)).resolves.toEqual(inputFilesBefore);
    });
  });

  it('should not write anything if the output is expected and overwriting invalid', async () => {
    await copyFixturesToTemp(async (inputTemp, outputTemp) => {
      // Given
      const options = new Options({ commands: ['copy'] });
      const inputFilesBefore = await walkAndStat(inputTemp);
      await expect(walkAndStat(outputTemp)).resolves.toHaveLength(0);

      // And we've written once
      await candidateWriter(options, inputTemp, '**/*', undefined, outputTemp);

      // And files were written
      const outputFilesBefore = await walkAndStat(outputTemp);
      expect(outputFilesBefore).not.toHaveLength(0);
      expect(outputFilesBefore.some(([, stats]) => stats.isSymbolicLink())).toEqual(false);

      // When we write again
      await candidateWriter({
        ...options,
        overwriteInvalid: true,
      }, inputTemp, '**/*', undefined, outputTemp);

      // Then the output wasn't touched
      await expect(walkAndStat(outputTemp)).resolves.toEqual(outputFilesBefore);

      // And the input files weren't touched
      await expect(walkAndStat(inputTemp)).resolves.toEqual(inputFilesBefore);
    });
  });

  it('should write if the output is not expected and overwriting invalid', async () => {
    await copyFixturesToTemp(async (inputTemp, outputTemp) => {
      // Given
      const options = new Options({ commands: ['copy'] });
      const inputFilesBefore = await walkAndStat(inputTemp);
      await expect(walkAndStat(outputTemp)).resolves.toHaveLength(0);

      // And we've written once
      await candidateWriter(options, inputTemp, '**/*', undefined, outputTemp);

      // And files were written
      const outputFilesBefore = await walkAndStat(outputTemp);
      expect(outputFilesBefore).not.toHaveLength(0);
      expect(outputFilesBefore.some(([, stats]) => stats.isSymbolicLink())).toEqual(false);

      // And the files are made invalid
      await Promise.all(outputFilesBefore.map(async ([filePath]) => {
        const resolvedPath = path.join(outputTemp, filePath);
        await fsPoly.rm(resolvedPath);
        await fsPoly.touch(resolvedPath);
      }));

      // When we write again
      await candidateWriter({
        ...options,
        overwriteInvalid: true,
      }, inputTemp, '**/*', undefined, outputTemp);

      // Then the output was touched
      const outputFilesAfter = await walkAndStat(outputTemp);
      expect(outputFilesAfter.map((pair) => pair[0]))
        .toEqual(outputFilesBefore.map((pair) => pair[0]));
      expect(outputFilesAfter).not.toEqual(outputFilesBefore);

      // And the input files weren't touched
      await expect(walkAndStat(inputTemp)).resolves.toEqual(inputFilesBefore);
    });
  });

  test.each([
    // Control group of headered files that can be removed
    ['headered/allpads.nes', 'allpads.nes', '9180a163'],
    ['headered/speed_test_v51.smc', 'speed_test_v51.smc', '9adca6cc'],
    // Archives not being extracted
    ['headered/diagnostic_test_cartridge.a78.7z', 'diagnostic_test_cartridge.a78.7z', '1b55e0ff'],
    ['headered/fds_joypad_test.fds.zip', 'fds_joypad_test.fds.zip', '0b94518e'],
    ['headered/LCDTestROM.lnx.rar', 'LCDTestROM.lnx.rar', '32629801'],
    ['headerless/speed_test_v51.sfc.gz', 'speed_test_v51.sfc.gz', '7fc0e473'],
  ])('should not remove headers if not requested: %s', async (inputGlob, expectedFileName, expectedCrc) => {
    await copyFixturesToTemp(async (inputTemp, outputTemp) => {
      const options = new Options({ commands: ['copy', 'test'] });
      const outputFiles = await candidateWriter(
        options,
        inputTemp,
        inputGlob,
        undefined,
        outputTemp,
      );
      expect(outputFiles).toHaveLength(1);
      expect(outputFiles[0][0]).toEqual(expectedFileName);
      const outputFile = await File.fileOf(
        { filePath: path.join(outputTemp, outputFiles[0][0]) },
        ChecksumBitmask.CRC32,
      );
      expect(outputFile.getCrc32()).toEqual(expectedCrc);
    });
  });

  test.each([
    // Control group of headered files that can be removed
    ['headered/allpads.nes', 'allpads.nes', '6339abe6'],
    ['headered/speed_test_v51.smc', 'speed_test_v51.sfc', '8beffd94'],
    // Archives not being extracted
    ['headered/diagnostic_test_cartridge.a78.7z', 'diagnostic_test_cartridge.a78.7z', '1b55e0ff'],
    ['headered/fds_joypad_test.fds.zip', 'fds_joypad_test.fds.zip', '0b94518e'],
    ['headered/LCDTestROM.lnx.rar', 'LCDTestROM.lnx.rar', '32629801'],
    ['headerless/speed_test_v51.sfc.gz', 'speed_test_v51.sfc.gz', '7fc0e473'],
  ])('should not remove headers even if requested: %s', async (inputGlob, expectedFileName, expectedCrc) => {
    await copyFixturesToTemp(async (inputTemp, outputTemp) => {
      const options = new Options({
        commands: ['copy', 'test'],
        removeHeaders: [''], // all
      });
      const outputFiles = await candidateWriter(
        options,
        inputTemp,
        inputGlob,
        undefined,
        outputTemp,
      );
      expect(outputFiles).toHaveLength(1);
      expect(outputFiles[0][0]).toEqual(expectedFileName);
      const outputFile = await File.fileOf(
        { filePath: path.join(outputTemp, outputFiles[0][0]) },
        ChecksumBitmask.CRC32,
      );
      expect(outputFile.getCrc32()).toEqual(expectedCrc);
    });
  });

  test.each([
    // Control group of files without patches
    ['raw/empty.rom', [['empty.rom', '00000000']]],
    ['raw/fizzbuzz.nes', [['fizzbuzz.nes', '370517b5']]],
    ['raw/foobar.lnx', [['foobar.lnx', 'b22c9747']]],
    ['raw/loremipsum.rom', [['loremipsum.rom', '70856527']]],
    // Patchable files
    ['patchable/before.rom', [
      ['After.rom', '4c8e44d4'],
      ['before.rom', '0361b321'],
    ]],
    ['patchable/best.gz', [['best.gz|best.rom', '1e3d78cf']]],
  ])('should patch files if appropriate: %s', async (inputGlob, expectedFilesAndCrcs) => {
    await copyFixturesToTemp(async (inputTemp, outputTemp) => {
      const options = new Options({
        commands: ['copy', 'test'],
      });
      const outputFiles = await candidateWriter(options, inputTemp, inputGlob, 'patches', outputTemp);

      const writtenRomsAndCrcs = (await Promise.all(outputFiles
        .map(async ([outputPath]) => FileFactory.filesFrom(path.join(outputTemp, outputPath)))))
        .flat()
        .map((entry) => [entry.toString().replace(outputTemp + path.sep, ''), entry.getCrc32() ?? ''])
        .sort((a, b) => a[0].localeCompare(b[0]));
      expect(writtenRomsAndCrcs).toEqual(expectedFilesAndCrcs);
    });
  });

  test.each([
    [
      '**/!(header*)/*',
      ['0F09A40.rom', '3708F2C.rom', '612644F.rom', '65D1206.rom', '92C85C9.rom', 'C01173E.rom',
        'CD-ROM.chd',
        'GD-ROM.chd', 'GD-ROM.gdi',
        'KDULVQN.rom', 'before.rom', 'best.gz', 'empty.rom', 'five.rom', 'fizzbuzz.nes', 'foobar.lnx', 'four.rom', 'fourfive.zip', 'loremipsum.rom', 'one.rom', 'onetwothree.zip', 'three.rom',
        'track01.bin', 'track02.raw', 'track03.bin', 'track04.bin',
        'two.rom', 'unknown.rom'],
    ],
    [
      '7z/*',
      ['fizzbuzz.7z', 'foobar.7z', 'loremipsum.7z', 'onetwothree.7z', 'unknown.7z'],
    ],
    [
      'rar/*',
      ['fizzbuzz.rar', 'foobar.rar', 'loremipsum.rar', 'onetwothree.rar', 'unknown.rar'],
    ],
    [
      'raw/*',
      ['empty.rom', 'five.rom', 'fizzbuzz.nes', 'foobar.lnx', 'four.rom', 'loremipsum.rom', 'one.rom', 'three.rom', 'two.rom', 'unknown.rom'],
    ],
    [
      'tar/*',
      ['fizzbuzz.tar.gz', 'foobar.tar.gz', 'loremipsum.tar.gz', 'onetwothree.tar.gz', 'unknown.tar.gz'],
    ],
    [
      'zip/*',
      ['fizzbuzz.zip', 'foobar.zip', 'fourfive.zip', 'loremipsum.zip', 'onetwothree.zip', 'unknown.zip'],
    ],
  ])('should copy raw and test: %s', async (inputGlob, expectedOutputPaths) => {
    await copyFixturesToTemp(async (inputTemp, outputTemp) => {
      // Given
      const options = new Options({ commands: ['copy', 'test'] });
      const inputFilesBefore = await walkAndStat(inputTemp);
      await expect(walkAndStat(outputTemp)).resolves.toHaveLength(0);

      // When
      const outputFiles = (await candidateWriter(
        options,
        inputTemp,
        inputGlob,
        undefined,
        outputTemp,
      ))
        .map((pair) => pair[0]).sort();

      // Then the expected files were written
      expect(outputFiles).toEqual(expectedOutputPaths);

      // And the input files weren't touched
      await expect(walkAndStat(inputTemp)).resolves.toEqual(inputFilesBefore);
    });
  });

  test.each([
    [
      '**/!(header*)/*',
      ['0F09A40.rom', '3708F2C.rom', '612644F.rom', '65D1206.rom', '92C85C9.rom', 'C01173E.rom',
        'CD-ROM.chd',
        'GD-ROM.chd', 'GD-ROM.gdi',
        'KDULVQN.rom', 'before.rom', 'best.gz', 'empty.rom', 'five.rom', 'fizzbuzz.nes', 'foobar.lnx', 'four.rom', 'fourfive.zip', 'loremipsum.rom', 'one.rom', 'onetwothree.zip', 'three.rom',
        'track01.bin', 'track02.raw', 'track03.bin', 'track04.bin',
        'two.rom', 'unknown.rom'],
      ['patchable/0F09A40.rom', 'patchable/3708F2C.rom', 'patchable/612644F.rom', 'patchable/65D1206.rom', 'patchable/92C85C9.rom', 'patchable/C01173E.rom', 'patchable/KDULVQN.rom', 'patchable/before.rom', 'patchable/best.gz', 'raw/empty.rom', 'raw/fizzbuzz.nes', 'raw/foobar.lnx', 'raw/loremipsum.rom', 'raw/one.rom', 'raw/three.rom', 'raw/two.rom', 'raw/unknown.rom'],
    ],
    [
      '7z/*',
      ['fizzbuzz.7z', 'foobar.7z', 'loremipsum.7z', 'onetwothree.7z', 'unknown.7z'],
      ['7z/fizzbuzz.7z', '7z/foobar.7z', '7z/loremipsum.7z', '7z/onetwothree.7z', '7z/unknown.7z'],
    ],
    [
      'rar/*',
      ['fizzbuzz.rar', 'foobar.rar', 'loremipsum.rar', 'onetwothree.rar', 'unknown.rar'],
      ['rar/fizzbuzz.rar', 'rar/foobar.rar', 'rar/loremipsum.rar', 'rar/onetwothree.rar', 'rar/unknown.rar'],
    ],
    [
      'raw/*',
      ['empty.rom', 'five.rom', 'fizzbuzz.nes', 'foobar.lnx', 'four.rom', 'loremipsum.rom', 'one.rom', 'three.rom', 'two.rom', 'unknown.rom'],
      ['raw/empty.rom', 'raw/fizzbuzz.nes', 'raw/foobar.lnx', 'raw/loremipsum.rom', 'raw/one.rom', 'raw/three.rom', 'raw/two.rom', 'raw/unknown.rom'],
    ],
    [
      'tar/*',
      ['fizzbuzz.tar.gz', 'foobar.tar.gz', 'loremipsum.tar.gz', 'onetwothree.tar.gz', 'unknown.tar.gz'],
      ['tar/fizzbuzz.tar.gz', 'tar/foobar.tar.gz', 'tar/loremipsum.tar.gz', 'tar/onetwothree.tar.gz', 'tar/unknown.tar.gz'],
    ],
    [
      'zip/*',
      ['fizzbuzz.zip', 'foobar.zip', 'fourfive.zip', 'loremipsum.zip', 'onetwothree.zip', 'unknown.zip'],
      ['zip/fizzbuzz.zip', 'zip/foobar.zip', 'zip/loremipsum.zip', 'zip/onetwothree.zip', 'zip/unknown.zip'],
    ],
  ])('should move raw and test: %s', async (inputGlob, expectedOutputPaths, expectedDeletedInputPaths) => {
    await copyFixturesToTemp(async (inputTemp, outputTemp) => {
      // Given
      const options = new Options({ commands: ['move', 'test'] });
      const romFilesBefore = await walkAndStat(path.join(inputTemp, 'roms'));
      await expect(walkAndStat(outputTemp)).resolves.toHaveLength(0);

      // When
      const outputFiles = (await candidateWriter(
        options,
        inputTemp,
        inputGlob,
        undefined,
        outputTemp,
      ))
        .map((pair) => pair[0]).sort();

      // Then the expected files were written
      expect(outputFiles).toEqual(expectedOutputPaths);

      // And the expected files were moved (deleted)
      const romFilesAfter = new Map(await walkAndStat(path.join(inputTemp, 'roms')));
      romFilesBefore
        .map(([inputFile, statsBefore]) => ([statsBefore, romFilesAfter.get(inputFile)]))
        .filter((statsTuple): statsTuple is [Stats, Stats] => statsTuple.every((val) => val))
        .forEach(([statsBefore, statsAfter]) => {
          // File wasn't deleted, ensure it wasn't touched
          expect(statsAfter).toEqual(statsBefore);
        });
      romFilesBefore
        .filter(([inputFile]) => !romFilesAfter.has(inputFile))
        .forEach(([inputFile]) => {
          // File was deleted, ensure it was expected
          expect(expectedDeletedInputPaths).toContain(inputFile.replace(/[\\/]/g, '/'));
        });
    });
  });
});

describe.each([
  [true],
  [false],
])('link with symlink: %s', (symlink) => {
  it('should not write if the output is the input', async () => {
    await copyFixturesToTemp(async (inputTemp) => {
      // Given
      const options = new Options({ commands: ['link', 'test'], symlink });
      const inputRaw = path.join(inputTemp, 'roms', 'raw');
      const inputFilesBefore = await walkAndStat(inputRaw);
      expect(inputFilesBefore.length)
        .toBeGreaterThan(0);

      // When
      await candidateWriter(options, inputTemp, 'raw/*', undefined, inputRaw);

      // Then the input files weren't touched
      await expect(walkAndStat(inputRaw)).resolves.toEqual(inputFilesBefore);
    });
  });

  it('should not write anything if the output exists and not overwriting', async () => {
    await copyFixturesToTemp(async (inputTemp, outputTemp) => {
      // Given
      const options = new Options({ commands: ['link', 'test'], symlink });
      const inputFilesBefore = await walkAndStat(inputTemp);
      await expect(walkAndStat(outputTemp)).resolves.toHaveLength(0);

      // And we've written once
      await candidateWriter(options, inputTemp, '**/*', undefined, outputTemp);

      // And files were written
      const outputFilesBefore = await walkAndStat(outputTemp);
      expect(outputFilesBefore).not.toHaveLength(0);
      for (const [, stats] of outputFilesBefore) {
        expect(stats.isSymbolicLink()).toEqual(symlink);
      }

      // When we write again
      await candidateWriter(options, inputTemp, '**/*', undefined, outputTemp);

      // Then the output wasn't touched
      await expect(walkAndStat(outputTemp)).resolves.toEqual(outputFilesBefore);

      // And the input files weren't touched
      await expect(walkAndStat(inputTemp)).resolves.toMatchObject(inputFilesBefore);
    });
  });

  it('should write if the output is expected and overwriting', async () => {
    await copyFixturesToTemp(async (inputTemp, outputTemp) => {
      // Given
      const options = new Options({ commands: ['link', 'test'], symlink });
      const inputFilesBefore = await walkAndStat(inputTemp);
      await expect(walkAndStat(outputTemp)).resolves.toHaveLength(0);

      // And we've written once
      await candidateWriter(options, inputTemp, '**/*', undefined, outputTemp);

      // And files were written
      const outputFilesBefore = await walkAndStat(outputTemp);
      expect(outputFilesBefore).not.toHaveLength(0);
      for (const [, stats] of outputFilesBefore) {
        expect(stats.isSymbolicLink()).toEqual(symlink);
      }

      // When we write again
      await candidateWriter({
        ...options,
        overwrite: true,
      }, inputTemp, '**/*', undefined, outputTemp);

      // Then the output was touched
      const outputFilesAfter = await walkAndStat(outputTemp);
      expect(outputFilesAfter.map((pair) => pair[0]))
        .toEqual(outputFilesBefore.map((pair) => pair[0]));
      expect(outputFilesAfter).not.toEqual(outputFilesBefore);
      for (const [, stats] of outputFilesAfter) {
        expect(stats.isSymbolicLink()).toEqual(symlink);
      }

      // And the input files weren't touched
      await expect(walkAndStat(inputTemp)).resolves.toMatchObject(inputFilesBefore);
    });
  });

  it('should write if the output is not expected and overwriting invalid', async () => {
    await copyFixturesToTemp(async (inputTemp, outputTemp) => {
      // Given
      const options = new Options({ commands: ['link', 'test'], symlink });
      const inputFilesBefore = await walkAndStat(inputTemp);
      await expect(walkAndStat(outputTemp)).resolves.toHaveLength(0);

      // And we've written once
      await candidateWriter(options, inputTemp, '**/*', undefined, outputTemp);

      // And files were written
      const outputFilesBefore = await walkAndStat(outputTemp);
      expect(outputFilesBefore).not.toHaveLength(0);
      for (const [, stats] of outputFilesBefore) {
        expect(stats.isSymbolicLink()).toEqual(symlink);
      }

      // And the files are made invalid
      await Promise.all(outputFilesBefore.map(async ([filePath]) => {
        const resolvedPath = path.join(outputTemp, filePath);
        await fsPoly.rm(resolvedPath);
        await fsPoly.touch(resolvedPath);
      }));

      // When we write again
      await candidateWriter({
        ...options,
        overwriteInvalid: true,
      }, inputTemp, '**/*', undefined, outputTemp);

      // Then the output was touched
      const outputFilesAfter = await walkAndStat(outputTemp);
      expect(outputFilesAfter.map((pair) => pair[0]))
        .toEqual(outputFilesBefore.map((pair) => pair[0]));
      expect(outputFilesAfter).not.toEqual(outputFilesBefore);
      for (const [, stats] of outputFilesAfter) {
        expect(stats.isSymbolicLink()).toEqual(symlink);
      }

      // And the input files weren't touched
      await expect(walkAndStat(inputTemp)).resolves.toMatchObject(inputFilesBefore);
    });
  });
});

it('should write relative symlinks', async () => {
  await copyFixturesToTemp(async (inputTemp, outputTemp) => {
    // Given
    const options = new Options({ commands: ['link', 'test'], symlink: true, symlinkRelative: true });
    await expect(walkAndStat(outputTemp)).resolves.toHaveLength(0);

    // When we write
    await candidateWriter(options, inputTemp, '**/*', undefined, outputTemp);

    // Then files were written
    const outputFilesBefore = await walkAndStat(outputTemp);
    expect(outputFilesBefore).not.toHaveLength(0);
    for (const [outputPath, stats] of outputFilesBefore) {
      expect(stats.isSymbolicLink()).toEqual(true);
      const outputPathAbsolute = path.resolve(path.join(outputTemp, outputPath));
      const outputPathResolved = path.resolve(
        path.dirname(outputPathAbsolute),
        await fsPoly.readlink(outputPathAbsolute),
      );
      await expect(fsPoly.exists(outputPathResolved)).resolves.toEqual(true);
      expect(outputPathResolved.startsWith(inputTemp)).toEqual(true);
    }
  });
});<|MERGE_RESOLUTION|>--- conflicted
+++ resolved
@@ -883,10 +883,6 @@
     [
       '**/!(header*)/*',
       ['0F09A40.rom', '3708F2C.rom', '612644F.rom', '65D1206.rom', '92C85C9.rom', 'C01173E.rom',
-<<<<<<< HEAD
-=======
-        'CD-ROM (Track 1).bin', 'CD-ROM (Track 2).bin', 'CD-ROM (Track 3).bin', 'CD-ROM.cue',
->>>>>>> d82e2932
         path.join('CD-ROM', 'CD-ROM (Track 1).bin'), path.join('CD-ROM', 'CD-ROM (Track 2).bin'), path.join('CD-ROM', 'CD-ROM (Track 3).bin'), path.join('CD-ROM', 'CD-ROM.cue'),
         'GD-ROM.gdi', path.join('GD-ROM', 'track.gdi'), path.join('GD-ROM', 'track01.bin'), path.join('GD-ROM', 'track02.raw'), path.join('GD-ROM', 'track03.bin'), path.join('GD-ROM', 'track04.bin'),
         'KDULVQN.rom', 'before.rom', 'best.rom', 'empty.rom', 'five.rom', 'fizzbuzz.nes', 'foobar.lnx', 'four.rom', path.join('fourfive', 'five.rom'), path.join('fourfive', 'four.rom'), 'loremipsum.rom', 'one.rom', path.join('onetwothree', 'one.rom'), path.join('onetwothree', 'three.rom'), path.join('onetwothree', 'two.rom'), 'three.rom',
@@ -945,10 +941,6 @@
     [
       '**/!(header*)/*',
       ['0F09A40.rom', '3708F2C.rom', '612644F.rom', '65D1206.rom', '92C85C9.rom', 'C01173E.rom',
-<<<<<<< HEAD
-=======
-        'CD-ROM (Track 1).bin', 'CD-ROM (Track 2).bin', 'CD-ROM (Track 3).bin', 'CD-ROM.cue',
->>>>>>> d82e2932
         path.join('CD-ROM', 'CD-ROM (Track 1).bin'), path.join('CD-ROM', 'CD-ROM (Track 2).bin'), path.join('CD-ROM', 'CD-ROM (Track 3).bin'), path.join('CD-ROM', 'CD-ROM.cue'),
         'GD-ROM.gdi', path.join('GD-ROM', 'track.gdi'), path.join('GD-ROM', 'track01.bin'), path.join('GD-ROM', 'track02.raw'), path.join('GD-ROM', 'track03.bin'), path.join('GD-ROM', 'track04.bin'),
         'KDULVQN.rom', 'before.rom', 'best.rom', 'empty.rom', 'five.rom', 'fizzbuzz.nes', 'foobar.lnx', 'four.rom', path.join('fourfive', 'five.rom'), path.join('fourfive', 'four.rom'), 'loremipsum.rom', 'one.rom', path.join('onetwothree', 'one.rom'), path.join('onetwothree', 'three.rom'), path.join('onetwothree', 'two.rom'), 'three.rom',
