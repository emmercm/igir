import { jest } from '@jest/globals';
import fs, { Stats } from 'fs';
import os from 'os';
import path from 'path';
import util from 'util';

import Constants from '../../src/constants.js';
import CandidateGenerator from '../../src/modules/candidateGenerator.js';
import CombinedCandidateGenerator from '../../src/modules/combinedCandidateGenerator.js';
import DATInferrer from '../../src/modules/datInferrer.js';
import HeaderProcessor from '../../src/modules/headerProcessor.js';
import PatchCandidateGenerator from '../../src/modules/patchCandidateGenerator.js';
import PatchScanner from '../../src/modules/patchScanner.js';
import ROMScanner from '../../src/modules/romScanner.js';
import ROMWriter from '../../src/modules/romWriter.js';
import fsPoly from '../../src/polyfill/fsPoly.js';
import Archive from '../../src/types/archives/archive.js';
import FileFactory from '../../src/types/archives/fileFactory.js';
import ArchiveEntry from '../../src/types/files/archiveEntry.js';
import File from '../../src/types/files/file.js';
import DAT from '../../src/types/logiqx/dat.js';
import Header from '../../src/types/logiqx/header.js';
import Parent from '../../src/types/logiqx/parent.js';
import Options, { OptionsProps } from '../../src/types/options.js';
import Patch from '../../src/types/patches/patch.js';
import ReleaseCandidate from '../../src/types/releaseCandidate.js';
import ProgressBarFake from '../console/progressBarFake.js';

jest.setTimeout(60_000); // ROMWriter semaphores

async function copyFixturesToTemp(
  callback: (input: string, output: string) => void | Promise<void>,
): Promise<void> {
  // Set up the input directory
  const inputTemp = await fsPoly.mkdtemp(path.join(Constants.GLOBAL_TEMP_DIR, 'input'));
  await fsPoly.copyDir('./test/fixtures', inputTemp);

  // Set up the output directory, but delete it so ROMWriter can make it
  const outputTemp = await fsPoly.mkdtemp(path.join(Constants.GLOBAL_TEMP_DIR, 'output'));
  await fsPoly.rm(outputTemp, { force: true, recursive: true });

  try {
    // Call the callback
    await callback(inputTemp, outputTemp);
  } finally {
    // Delete the temp files
    await fsPoly.rm(inputTemp, { recursive: true });
    await fsPoly.rm(outputTemp, { force: true, recursive: true });
  }
}

async function walkAndStat(dirPath: string): Promise<[string, Stats][]> {
  if (!await fsPoly.exists(dirPath)) {
    return [];
  }
  return Promise.all(
    (await fsPoly.walk(dirPath))
      .sort()
      .map(async (filePath) => {
        let stats: Stats;
        try {
          stats = {
            ...await util.promisify(fs.stat)(filePath),
            // Hard-code properties that can change with file reads
            atime: new Date(0),
            atimeMs: 0,
          };
        } catch (e) {
          stats = new Stats();
        }
        return [
          filePath.replace(path.normalize(dirPath) + path.sep, ''),
          stats,
        ];
      }),
  );
}

async function datInferrer(romFiles: File[]): Promise<DAT> {
  // Run DATInferrer, but condense all DATs down to one
  const datGames = (await new DATInferrer(new ProgressBarFake()).infer(romFiles))
    .map((dat) => dat.getGames())
    .flatMap((games) => games);
  return new DAT(new Header({ name: 'ROMWriter Test' }), datGames);
}

async function romScanner(options: Options): Promise<File[]> {
  return (await new ROMScanner(new Options({
    ...options,
    dat: [''], // force ROMScanner to unique files
  }), new ProgressBarFake()).scan())
    // Reduce all the unique files for all games
    .filter((one, idx, files) => files
      .findIndex((two) => two.hashCodes().join() === one.hashCodes().join()) === idx);
}

async function headerProcessor(
  options: Options,
  romFiles: File[],
): Promise<File[]> {
  return new HeaderProcessor(options, new ProgressBarFake()).process(romFiles);
}

async function candidateGenerator(
  options: Options,
  dat: DAT,
  romFiles: File[],
): Promise<Map<Parent, ReleaseCandidate[]>> {
  return new CandidateGenerator(options, new ProgressBarFake()).generate(dat, romFiles);
}

async function patchScanner(
  options: Options,
): Promise<Patch[]> {
  return new PatchScanner(options, new ProgressBarFake()).scan();
}

async function patchCandidateGenerator(
  dat: DAT,
  parentsToCandidates: Map<Parent, ReleaseCandidate[]>,
  patches: Patch[],
): Promise<Map<Parent, ReleaseCandidate[]>> {
  return new PatchCandidateGenerator(new ProgressBarFake())
    .generate(dat, parentsToCandidates, patches);
}

async function combinedCandidateGenerator(
  options: Options,
  dat: DAT,
  parentsToCandidates: Map<Parent, ReleaseCandidate[]>,
): Promise<Map<Parent, ReleaseCandidate[]>> {
  return new CombinedCandidateGenerator(options, new ProgressBarFake())
    .generate(dat, parentsToCandidates);
}

async function romWriter(
  optionsProps: OptionsProps,
  inputTemp: string,
  inputGlob: string,
  patchGlob: string | undefined,
  outputTemp: string,
): Promise<[string, Stats][]> {
  // Given
  const options = new Options({
    ...optionsProps,
    input: [path.join(inputTemp, 'roms', inputGlob)],
    ...(patchGlob ? { patch: [path.join(inputTemp, patchGlob)] } : {}),
    output: outputTemp,
  });
  const romFiles = await romScanner(options);
  const dat = await datInferrer(romFiles);
  const gameNamesToHeaderedFiles = await headerProcessor(options, romFiles);
  let candidates = await candidateGenerator(options, dat, gameNamesToHeaderedFiles);
  if (patchGlob) {
    const patches = await patchScanner(options);
    candidates = await patchCandidateGenerator(dat, candidates, patches);
  }
  candidates = await combinedCandidateGenerator(options, dat, candidates);

  // When
  await new ROMWriter(options, new ProgressBarFake()).write(dat, candidates);

  // Then
  return walkAndStat(outputTemp);
}

it('should not do anything if there are no parents', async () => {
  await copyFixturesToTemp(async (inputTemp, outputTemp) => {
    // Given
    const options = new Options({ commands: ['copy'] });
    const inputFilesBefore = await walkAndStat(inputTemp);
    await expect(walkAndStat(outputTemp)).resolves.toEqual([]);

    // When
    await romWriter(options, os.devNull, '**/*', undefined, outputTemp);

    // Then no files were written
    await expect(walkAndStat(outputTemp)).resolves.toEqual([]);

    // And the input files weren't touched
    await expect(walkAndStat(inputTemp)).resolves.toEqual(inputFilesBefore);
  });
});

it('should not do anything with no write commands', async () => {
  await copyFixturesToTemp(async (inputTemp, outputTemp) => {
    // Given
    const options = new Options({ commands: ['report'] });
    const inputFilesBefore = await walkAndStat(inputTemp);
    await expect(walkAndStat(outputTemp)).resolves.toEqual([]);

    // When
    await romWriter(options, inputTemp, '**/*', undefined, outputTemp);

    // Then no files were written
    await expect(walkAndStat(outputTemp)).resolves.toEqual([]);

    // And the input files weren't touched
    await expect(walkAndStat(inputTemp)).resolves.toEqual(inputFilesBefore);
  });
});

it('should not do anything if the input and output files are the same', async () => {
  await copyFixturesToTemp(async (inputTemp) => {
    // Given
    const options = new Options({ commands: ['report'] });
    const inputFilesBefore = await walkAndStat(inputTemp);
    await expect(walkAndStat(inputTemp)).resolves.not.toEqual([]);

    // When
    await romWriter(options, inputTemp, '**/*', undefined, inputTemp);

    // Then the input files weren't touched
    await expect(walkAndStat(inputTemp)).resolves.toEqual(inputFilesBefore);
  });
});

describe('zip', () => {
  it('should not write if the output is the input', async () => {
    await copyFixturesToTemp(async (inputTemp) => {
      // Given
      const options = new Options({ commands: ['copy', 'zip', 'test'] });
      const inputZip = path.join(inputTemp, 'roms', 'zip');
      const inputFilesBefore = await walkAndStat(inputZip);
      expect(inputFilesBefore.length)
        .toBeGreaterThan(0);

      // When
      await romWriter(options, inputTemp, 'zip/*', undefined, inputZip);

      // Then the input files weren't touched
      await expect(walkAndStat(inputZip)).resolves.toEqual(inputFilesBefore);
    });
  });

  it('should not write anything if the output exists and not overwriting', async () => {
    await copyFixturesToTemp(async (inputTemp, outputTemp) => {
      // Given
      const options = new Options({ commands: ['copy', 'zip'] });
      const inputFilesBefore = await walkAndStat(inputTemp);
      await expect(walkAndStat(outputTemp)).resolves.toEqual([]);

      // And we've written once
      await romWriter(options, inputTemp, '**/*', undefined, outputTemp);

      // And files were written
      const outputFilesBefore = await walkAndStat(outputTemp);
      expect(outputFilesBefore).not.toEqual([]);

      // When we write again
      await romWriter(options, inputTemp, '**/*', undefined, outputTemp);

      // Then the output wasn't touched
      await expect(walkAndStat(outputTemp)).resolves.toEqual(outputFilesBefore);

      // And the input files weren't touched
      await expect(walkAndStat(inputTemp)).resolves.toEqual(inputFilesBefore);
    });
  });

  it('should write if the output is expected and overwriting', async () => {
    await copyFixturesToTemp(async (inputTemp, outputTemp) => {
      // Given
      const options = new Options({ commands: ['copy', 'zip'] });
      const inputFilesBefore = await walkAndStat(inputTemp);
      await expect(walkAndStat(outputTemp)).resolves.toEqual([]);

      // And we've written once
      await romWriter(options, inputTemp, '**/*', undefined, outputTemp);

      // And files were written
      const outputFilesBefore = await walkAndStat(outputTemp);
      expect(outputFilesBefore).not.toEqual([]);

      // When we write again
      await romWriter({
        ...options,
        overwrite: true,
      }, inputTemp, '**/*', undefined, outputTemp);

      // Then the output was touched
      const outputFilesAfter = await walkAndStat(outputTemp);
      expect(outputFilesAfter.map((pair) => pair[0]))
        .toEqual(outputFilesBefore.map((pair) => pair[0]));
      expect(outputFilesAfter).not.toEqual(outputFilesBefore);

      // And the input files weren't touched
      await expect(walkAndStat(inputTemp)).resolves.toEqual(inputFilesBefore);
    });
  });

  test.each([
    // Control group of un-headered files
    ['raw/empty.rom', 'empty.rom', '00000000'],
    ['raw/fizzbuzz.nes', 'fizzbuzz.nes', '370517b5'],
    ['raw/foobar.lnx', 'foobar.lnx', 'b22c9747'],
    ['raw/loremipsum.rom', 'loremipsum.rom', '70856527'],
    // Headered files
    ['headered/allpads.nes', 'allpads.nes', '9180a163'],
    ['headered/diagnostic_test_cartridge.a78.7z', 'diagnostic_test_cartridge.a78', 'f6cc9b1c'],
    ['headered/fds_joypad_test.fds.zip', 'fds_joypad_test.fds', '1e58456d'],
    ['headered/LCDTestROM.lnx.rar', 'LCDTestROM.lnx', '2d251538'],
    ['headered/speed_test_v51.smc', 'speed_test_v51.smc', '9adca6cc'],
    ['unheadered/speed_test_v51.sfc.gz', 'speed_test_v51.sfc', '8beffd94'],
  ])('should not remove headers if not requested: %s', async (inputGlob, expectedFileName, expectedCrc) => {
    await copyFixturesToTemp(async (inputTemp, outputTemp) => {
      const options = new Options({ commands: ['copy', 'zip', 'test'] });
      const outputFiles = (await romWriter(options, inputTemp, inputGlob, undefined, outputTemp));
      expect(outputFiles).toHaveLength(1);
      const archiveEntries = await FileFactory.filesFrom(path.join(outputTemp, outputFiles[0][0]));
      expect(archiveEntries).toHaveLength(1);
      const archiveEntry = archiveEntries[0] as ArchiveEntry<Archive>;
      expect(archiveEntry.getEntryPath()).toEqual(expectedFileName);
      expect(archiveEntry.getCrc32()).toEqual(expectedCrc);
    });
  });

  test.each([
    // Control group of un-headered files
    ['raw/empty.rom', 'empty.rom', '00000000'],
    ['raw/fizzbuzz.nes', 'fizzbuzz.nes', '370517b5'],
    ['raw/foobar.lnx', 'foobar.lnx', 'b22c9747'],
    ['raw/loremipsum.rom', 'loremipsum.rom', '70856527'],
    // Headered files
    ['headered/allpads.nes', 'allpads.nes', '6339abe6'],
    ['headered/diagnostic_test_cartridge.a78.7z', 'diagnostic_test_cartridge.a78', 'a1eaa7c1'],
    ['headered/fds_joypad_test.fds.zip', 'fds_joypad_test.fds', '3ecbac61'],
    ['headered/LCDTestROM.lnx.rar', 'LCDTestROM.lyx', '42583855'],
    ['headered/speed_test_v51.smc', 'speed_test_v51.sfc', '8beffd94'],
    ['unheadered/speed_test_v51.sfc.gz', 'speed_test_v51.sfc', '8beffd94'],
  ])('should remove headers if requested: %s', async (inputGlob, expectedFileName, expectedCrc) => {
    await copyFixturesToTemp(async (inputTemp, outputTemp) => {
      const options = new Options({
        commands: ['copy', 'zip', 'test'],
        removeHeaders: [''], // all
      });
      const outputFiles = (await romWriter(options, inputTemp, inputGlob, undefined, outputTemp));
      expect(outputFiles).toHaveLength(1);
      const archiveEntries = await FileFactory.filesFrom(path.join(outputTemp, outputFiles[0][0]));
      expect(archiveEntries).toHaveLength(1);
      const archiveEntry = archiveEntries[0] as ArchiveEntry<Archive>;
      expect(archiveEntry.getEntryPath()).toEqual(expectedFileName);
      expect(archiveEntry.getCrc32()).toEqual(expectedCrc);
    });
  });

  test.each([
    // Control group of files without patches
    ['raw/empty.rom', [['empty.zip|empty.rom', '00000000']]],
    ['raw/fizzbuzz.nes', [['fizzbuzz.zip|fizzbuzz.nes', '370517b5']]],
    ['raw/foobar.lnx', [['foobar.zip|foobar.lnx', 'b22c9747']]],
    ['raw/loremipsum.rom', [['loremipsum.zip|loremipsum.rom', '70856527']]],
    // Patchable files
    ['patchable/before.rom', [
      ['After.zip|After.rom', '4c8e44d4'],
      ['before.zip|before.rom', '0361b321'],
    ]],
    ['patchable/best.gz', [
      ['best.zip|best.rom', '1e3d78cf'],
      ['Worst.zip|Worst.rom', '6ff9ef96'],
    ]],
  ])('should patch files if appropriate: %s', async (inputGlob, expectedFilesAndCrcs) => {
    await copyFixturesToTemp(async (inputTemp, outputTemp) => {
      const options = new Options({
        commands: ['copy', 'zip', 'test'],
      });
      const outputFiles = (await romWriter(options, inputTemp, inputGlob, 'patches', outputTemp));

      const writtenRomsAndCrcs = (await Promise.all(outputFiles
        .map(async ([outputPath]) => FileFactory.filesFrom(path.join(outputTemp, outputPath)))))
        .flatMap((entries) => entries)
        .map((entry) => [entry.toString().replace(outputTemp + path.sep, ''), entry.getCrc32()])
        .sort((a, b) => a[0].localeCompare(b[0]));
<<<<<<< HEAD
      // console.log(await walkAndStat(Constants.GLOBAL_TEMP_DIR));
      expect(writtenRomsAndCrcs).toEqual(expectedFilesAndCrcs);
=======
      expect(writtenRomAndCrcs).toEqual(expectedFilesAndCrcs);
>>>>>>> 5ee04fa1
    });
  });

  test.each([
    [
      '**/!(*headered)/*',
      ['0F09A40.zip', '612644F.zip', '65D1206.zip', 'C01173E.zip', 'KDULVQN.zip', 'before.zip', 'best.zip', 'empty.zip', 'fizzbuzz.zip', 'foobar.zip', 'loremipsum.zip', 'one.zip', 'three.zip', 'two.zip', 'unknown.zip'],
    ],
    [
      '7z/*',
      ['fizzbuzz.zip', 'foobar.zip', 'loremipsum.zip', 'onetwothree.zip', 'unknown.zip'],
    ],
    [
      'rar/*',
      ['fizzbuzz.zip', 'foobar.zip', 'loremipsum.zip', 'onetwothree.zip', 'unknown.zip'],
    ],
    [
      'raw/*',
      ['empty.zip', 'fizzbuzz.zip', 'foobar.zip', 'loremipsum.zip', 'one.zip', 'three.zip', 'two.zip', 'unknown.zip'],
    ],
    [
      'tar/*',
      ['fizzbuzz.zip', 'foobar.zip', 'loremipsum.zip', 'onetwothree.zip', 'unknown.zip'],
    ],
    [
      'zip/*',
      ['fizzbuzz.zip', 'foobar.zip', 'loremipsum.zip', 'onetwothree.zip', 'unknown.zip'],
    ],
  ])('should copy, zip, and test: %s', async (inputGlob, expectedOutputPaths) => {
    await copyFixturesToTemp(async (inputTemp, outputTemp) => {
      // Given
      const options = new Options({ commands: ['copy', 'zip', 'test'] });
      const inputFilesBefore = await walkAndStat(inputTemp);
      await expect(walkAndStat(outputTemp)).resolves.toEqual([]);

      // When
      const outputFiles = (await romWriter(options, inputTemp, inputGlob, undefined, outputTemp))
        .map((pair) => pair[0]).sort();

      // Then the expected files were written
      expect(outputFiles).toEqual(expectedOutputPaths);

      // And the input files weren't touched
      await expect(walkAndStat(inputTemp)).resolves.toEqual(inputFilesBefore);
    });
  });

  test.each([
    [
      '**/!(*headered)/*',
      ['0F09A40.zip', '612644F.zip', '65D1206.zip', 'C01173E.zip', 'KDULVQN.zip', 'before.zip', 'best.zip', 'empty.zip', 'fizzbuzz.zip', 'foobar.zip', 'loremipsum.zip', 'one.zip', 'three.zip', 'two.zip', 'unknown.zip'],
      ['patchable/0F09A40.rom', 'patchable/612644F.rom', 'patchable/65D1206.rom', 'patchable/C01173E.rom', 'patchable/KDULVQN.rom', 'patchable/before.rom', 'patchable/best.gz', 'raw/empty.rom', 'raw/fizzbuzz.nes', 'raw/foobar.lnx', 'raw/loremipsum.rom', 'raw/one.rom', 'raw/three.rom', 'raw/two.rom', 'raw/unknown.rom'],
    ],
    [
      '7z/*',
      ['fizzbuzz.zip', 'foobar.zip', 'loremipsum.zip', 'onetwothree.zip', 'unknown.zip'],
      ['7z/fizzbuzz.7z', '7z/foobar.7z', '7z/loremipsum.7z', '7z/onetwothree.7z', '7z/unknown.7z'],
    ],
    [
      'rar/*',
      ['fizzbuzz.zip', 'foobar.zip', 'loremipsum.zip', 'onetwothree.zip', 'unknown.zip'],
      ['rar/fizzbuzz.rar', 'rar/foobar.rar', 'rar/loremipsum.rar', 'rar/onetwothree.rar', 'rar/unknown.rar'],
    ],
    [
      'raw/*',
      ['empty.zip', 'fizzbuzz.zip', 'foobar.zip', 'loremipsum.zip', 'one.zip', 'three.zip', 'two.zip', 'unknown.zip'],
      ['raw/empty.rom', 'raw/fizzbuzz.nes', 'raw/foobar.lnx', 'raw/loremipsum.rom', 'raw/one.rom', 'raw/three.rom', 'raw/two.rom', 'raw/unknown.rom'],
    ],
    [
      'tar/*',
      ['fizzbuzz.zip', 'foobar.zip', 'loremipsum.zip', 'onetwothree.zip', 'unknown.zip'],
      ['tar/fizzbuzz.tar.gz', 'tar/foobar.tar.gz', 'tar/loremipsum.tar.gz', 'tar/onetwothree.tar.gz', 'tar/unknown.tar.gz'],
    ],
    [
      'zip/*',
      ['fizzbuzz.zip', 'foobar.zip', 'loremipsum.zip', 'onetwothree.zip', 'unknown.zip'],
      ['zip/fizzbuzz.zip', 'zip/foobar.zip', 'zip/loremipsum.zip', 'zip/onetwothree.zip', 'zip/unknown.zip'],
    ],
  ])('should move, zip, and test: %s', async (inputGlob, expectedOutputPaths, expectedDeletedInputPaths) => {
    await copyFixturesToTemp(async (inputTemp, outputTemp) => {
      // Given
      const options = new Options({ commands: ['move', 'zip', 'test'] });
      const romFilesBefore = await walkAndStat(path.join(inputTemp, 'roms'));
      await expect(walkAndStat(outputTemp)).resolves.toEqual([]);

      // When
      const outputFiles = (await romWriter(options, inputTemp, inputGlob, undefined, outputTemp))
        .map((pair) => pair[0]).sort();

      // Then the expected files were written
      expect(outputFiles).toEqual(expectedOutputPaths);

      // And the expected files were moved (deleted)
      const romFilesAfter = await walkAndStat(path.join(inputTemp, 'roms'));
      romFilesBefore.forEach(([inputFile, statsBefore]) => {
        const [, statsAfter] = romFilesAfter
          .filter(([inputFileAfter]) => inputFileAfter === inputFile)[0] || [];
        if (statsAfter) {
          // File wasn't deleted, ensure it wasn't touched
          expect(statsAfter).toEqual(statsBefore);
        } else {
          // File was deleted, ensure it was expected
          expect(expectedDeletedInputPaths).toContain(inputFile.replace(/[\\/]/g, '/'));
        }
      });
    });
  });

  test.each([
    ['**/*', [
      ['ROMWriter Test.zip|0F09A40.rom', '2f943e86'],
      ['ROMWriter Test.zip|612644F.rom', 'f7591b29'],
      ['ROMWriter Test.zip|65D1206.rom', '20323455'],
      ['ROMWriter Test.zip|allpads.nes', '9180a163'],
      ['ROMWriter Test.zip|before.rom', '0361b321'],
      ['ROMWriter Test.zip|best.rom', '1e3d78cf'],
      ['ROMWriter Test.zip|C01173E.rom', 'dfaebe28'],
      ['ROMWriter Test.zip|color_test.nintendoentertainmentsystem', 'c9c1b7aa'],
      ['ROMWriter Test.zip|diagnostic_test_cartridge.a78', 'f6cc9b1c'],
      ['ROMWriter Test.zip|empty.rom', '00000000'],
      ['ROMWriter Test.zip|fds_joypad_test.fds', '1e58456d'],
      ['ROMWriter Test.zip|fizzbuzz.nes', '370517b5'],
      ['ROMWriter Test.zip|foobar.lnx', 'b22c9747'],
      ['ROMWriter Test.zip|KDULVQN.rom', 'b1c303e4'],
      ['ROMWriter Test.zip|LCDTestROM.lnx', '2d251538'],
      ['ROMWriter Test.zip|loremipsum.rom', '70856527'],
      ['ROMWriter Test.zip|one.rom', 'f817a89f'],
      ['ROMWriter Test.zip|speed_test_v51.sfc', '8beffd94'],
      ['ROMWriter Test.zip|three.rom', 'ff46c5d8'],
      ['ROMWriter Test.zip|two.rom', '96170874'],
      ['ROMWriter Test.zip|unknown.rom', '377a7727'],
    ]],
    ['raw/*', [
      ['ROMWriter Test.zip|empty.rom', '00000000'],
      ['ROMWriter Test.zip|fizzbuzz.nes', '370517b5'],
      ['ROMWriter Test.zip|foobar.lnx', 'b22c9747'],
      ['ROMWriter Test.zip|loremipsum.rom', '70856527'],
      ['ROMWriter Test.zip|one.rom', 'f817a89f'],
      ['ROMWriter Test.zip|three.rom', 'ff46c5d8'],
      ['ROMWriter Test.zip|two.rom', '96170874'],
      ['ROMWriter Test.zip|unknown.rom', '377a7727'],
    ]],
  ])('should write one zip with all ROMs for zip-dat-name: %s', async (inputGlob, expectedFilesAndCrcs) => {
    await copyFixturesToTemp(async (inputTemp, outputTemp) => {
      // Given
      const options = new Options({ commands: ['copy', 'zip'], zipDatName: true });
      await expect(walkAndStat(outputTemp)).resolves.toEqual([]);

      // When
      const outputFiles = await romWriter(options, inputTemp, inputGlob, undefined, outputTemp);

      // Then
      expect(outputFiles).toHaveLength(1);
      const outputFile = path.join(outputTemp, outputFiles[0][0]);
      const writtenRomsAndCrcs = (await FileFactory.filesFrom(outputFile))
        .map((entry) => [entry.toString().replace(outputTemp + path.sep, ''), entry.getCrc32()])
        .sort((a, b) => a[0].localeCompare(b[0]));
      expect(writtenRomsAndCrcs).toEqual(expectedFilesAndCrcs);
    });
  });
});

describe('extract', () => {
  it('should not write if the output is the input', async () => {
    await copyFixturesToTemp(async (inputTemp) => {
      // Given
      const options = new Options({ commands: ['copy', 'extract', 'test'] });
      const inputRaw = path.join(inputTemp, 'roms', 'raw');
      const inputFilesBefore = await walkAndStat(inputRaw);
      expect(inputFilesBefore.length)
        .toBeGreaterThan(0);

      // When
      await romWriter(options, inputTemp, 'raw/*', undefined, inputRaw);

      // Then the input files weren't touched
      await expect(walkAndStat(inputRaw)).resolves.toEqual(inputFilesBefore);
    });
  });

  it('should not write anything if the output exists and not overwriting', async () => {
    await copyFixturesToTemp(async (inputTemp, outputTemp) => {
      // Given
      const options = new Options({ commands: ['copy', 'extract'] });
      const inputFilesBefore = await walkAndStat(inputTemp);
      await expect(walkAndStat(outputTemp)).resolves.toEqual([]);

      // And we've written once
      await romWriter(options, inputTemp, '**/*', undefined, outputTemp);

      // And files were written
      const outputFilesBefore = await walkAndStat(outputTemp);
      expect(outputFilesBefore).not.toEqual([]);

      // When we write again
      await romWriter(options, inputTemp, '**/*', undefined, outputTemp);

      // Then the output wasn't touched
      await expect(walkAndStat(outputTemp)).resolves.toEqual(outputFilesBefore);

      // And the input files weren't touched
      await expect(walkAndStat(inputTemp)).resolves.toEqual(inputFilesBefore);
    });
  });

  it('should write if the output is expected and overwriting', async () => {
    await copyFixturesToTemp(async (inputTemp, outputTemp) => {
      // Given
      const options = new Options({ commands: ['copy', 'extract'] });
      const inputFilesBefore = await walkAndStat(inputTemp);
      await expect(walkAndStat(outputTemp)).resolves.toEqual([]);

      // And we've written once
      await romWriter(options, inputTemp, '**/*', undefined, outputTemp);

      // And files were written
      const outputFilesBefore = await walkAndStat(outputTemp);
      expect(outputFilesBefore).not.toEqual([]);

      // When we write again
      await romWriter({
        ...options,
        overwrite: true,
      }, inputTemp, '**/*', undefined, outputTemp);

      // Then the output was touched
      const outputFilesAfter = await walkAndStat(outputTemp);
      expect(outputFilesAfter.map((pair) => pair[0]))
        .toEqual(outputFilesBefore.map((pair) => pair[0]));
      expect(outputFilesAfter).not.toEqual(outputFilesBefore);

      // And the input files weren't touched
      await expect(walkAndStat(inputTemp)).resolves.toEqual(inputFilesBefore);
    });
  });

  test.each([
    // Control group of un-headered files
    ['raw/empty.rom', 'empty.rom', '00000000'],
    ['raw/fizzbuzz.nes', 'fizzbuzz.nes', '370517b5'],
    ['raw/foobar.lnx', 'foobar.lnx', 'b22c9747'],
    ['raw/loremipsum.rom', 'loremipsum.rom', '70856527'],
    // Headered files
    ['headered/allpads.nes', 'allpads.nes', '9180a163'],
    ['headered/diagnostic_test_cartridge.a78.7z', 'diagnostic_test_cartridge.a78', 'f6cc9b1c'],
    ['headered/fds_joypad_test.fds.zip', 'fds_joypad_test.fds', '1e58456d'],
    ['headered/LCDTestROM.lnx.rar', 'LCDTestROM.lnx', '2d251538'],
    ['headered/speed_test_v51.smc', 'speed_test_v51.smc', '9adca6cc'],
    ['unheadered/speed_test_v51.sfc.gz', 'speed_test_v51.sfc', '8beffd94'],
  ])('should not remove headers if not requested: %s', async (inputGlob, expectedFileName, expectedCrc) => {
    await copyFixturesToTemp(async (inputTemp, outputTemp) => {
      const options = new Options({ commands: ['copy', 'extract', 'test'] });
      const outputFiles = (await romWriter(options, inputTemp, inputGlob, undefined, outputTemp));
      expect(outputFiles).toHaveLength(1);
      expect(outputFiles[0][0]).toEqual(expectedFileName);
      const outputFile = await File.fileOf(path.join(outputTemp, outputFiles[0][0]));
      expect(outputFile.getCrc32()).toEqual(expectedCrc);
    });
  });

  test.each([
    // Control group of un-headered files
    ['raw/empty.rom', 'empty.rom', '00000000'],
    ['raw/fizzbuzz.nes', 'fizzbuzz.nes', '370517b5'],
    ['raw/foobar.lnx', 'foobar.lnx', 'b22c9747'],
    ['raw/loremipsum.rom', 'loremipsum.rom', '70856527'],
    // Headered files
    ['headered/allpads.nes', 'allpads.nes', '6339abe6'],
    ['headered/diagnostic_test_cartridge.a78.7z', 'diagnostic_test_cartridge.a78', 'a1eaa7c1'],
    ['headered/fds_joypad_test.fds.zip', 'fds_joypad_test.fds', '3ecbac61'],
    ['headered/LCDTestROM.lnx.rar', 'LCDTestROM.lyx', '42583855'],
    ['headered/speed_test_v51.smc', 'speed_test_v51.sfc', '8beffd94'],
    ['unheadered/speed_test_v51.sfc.gz', 'speed_test_v51.sfc', '8beffd94'],
  ])('should remove headers if requested: %s', async (inputGlob, expectedFileName, expectedCrc) => {
    await copyFixturesToTemp(async (inputTemp, outputTemp) => {
      const options = new Options({
        commands: ['copy', 'extract', 'test'],
        removeHeaders: [''], // all
      });
      const outputFiles = (await romWriter(options, inputTemp, inputGlob, undefined, outputTemp));
      expect(outputFiles).toHaveLength(1);
      expect(outputFiles[0][0]).toEqual(expectedFileName);
      const outputFile = await File.fileOf(path.join(outputTemp, outputFiles[0][0]));
      expect(outputFile.getCrc32()).toEqual(expectedCrc);
    });
  });

  test.each([
    // Control group of files without patches
    ['raw/empty.rom', [['empty.rom', '00000000']]],
    ['raw/fizzbuzz.nes', [['fizzbuzz.nes', '370517b5']]],
    ['raw/foobar.lnx', [['foobar.lnx', 'b22c9747']]],
    ['raw/loremipsum.rom', [['loremipsum.rom', '70856527']]],
    // Patchable files
    ['patchable/before.rom', [
      ['After.rom', '4c8e44d4'],
      ['before.rom', '0361b321'],
    ]],
    ['patchable/best.gz', [
      ['best.rom', '1e3d78cf'],
      ['Worst.rom', '6ff9ef96'],
    ]],
  ])('should patch files if appropriate: %s', async (inputGlob, expectedFilesAndCrcs) => {
    await copyFixturesToTemp(async (inputTemp, outputTemp) => {
      const options = new Options({
        commands: ['copy', 'extract', 'test'],
      });
      const outputFiles = (await romWriter(options, inputTemp, inputGlob, 'patches', outputTemp));

      const writtenRomsAndCrcs = (await Promise.all(outputFiles
        .map(async ([outputPath]) => FileFactory.filesFrom(path.join(outputTemp, outputPath)))))
        .flatMap((entries) => entries)
        .map((entry) => [entry.toString().replace(outputTemp + path.sep, ''), entry.getCrc32()])
        .sort((a, b) => a[0].localeCompare(b[0]));
      expect(writtenRomsAndCrcs).toEqual(expectedFilesAndCrcs);
    });
  });

  test.each([
    [
      '**/!(*headered)/*',
      ['0F09A40.rom', '612644F.rom', '65D1206.rom', 'C01173E.rom', 'KDULVQN.rom', 'before.rom', 'best.rom', 'empty.rom', 'fizzbuzz.nes', 'foobar.lnx', 'loremipsum.rom', 'one.rom', 'three.rom', 'two.rom', 'unknown.rom'],
    ],
    [
      '7z/*',
      ['fizzbuzz.nes', 'foobar.lnx', 'loremipsum.rom', path.join('onetwothree', 'one.rom'), path.join('onetwothree', 'three.rom'), path.join('onetwothree', 'two.rom'), 'unknown.rom'],
    ],
    [
      'rar/*',
      ['fizzbuzz.nes', 'foobar.lnx', 'loremipsum.rom', path.join('onetwothree', 'one.rom'), path.join('onetwothree', 'three.rom'), path.join('onetwothree', 'two.rom'), 'unknown.rom'],
    ],
    [
      'raw/*',
      ['empty.rom', 'fizzbuzz.nes', 'foobar.lnx', 'loremipsum.rom', 'one.rom', 'three.rom', 'two.rom', 'unknown.rom'],
    ],
    [
      'tar/*',
      ['fizzbuzz.nes', 'foobar.lnx', 'loremipsum.rom', path.join('onetwothree', 'one.rom'), path.join('onetwothree', 'three.rom'), path.join('onetwothree', 'two.rom'), 'unknown.rom'],
    ],
    [
      'zip/*',
      ['fizzbuzz.nes', 'foobar.lnx', 'loremipsum.rom', path.join('onetwothree', 'one.rom'), path.join('onetwothree', 'three.rom'), path.join('onetwothree', 'two.rom'), 'unknown.rom'],
    ],
  ])('should copy, extract, and test: %s', async (inputGlob, expectedOutputPaths) => {
    await copyFixturesToTemp(async (inputTemp, outputTemp) => {
      // Given
      const options = new Options({ commands: ['copy', 'extract', 'test'] });
      const inputFilesBefore = await walkAndStat(inputTemp);
      await expect(walkAndStat(outputTemp)).resolves.toEqual([]);

      // When
      const outputFiles = (await romWriter(options, inputTemp, inputGlob, undefined, outputTemp))
        .map((pair) => pair[0]).sort();

      // Then the expected files were written
      expect(outputFiles).toEqual(expectedOutputPaths);

      // And the input files weren't touched
      await expect(walkAndStat(inputTemp)).resolves.toEqual(inputFilesBefore);
    });
  });

  test.each([
    [
      '**/!(*headered)/*',
      ['0F09A40.rom', '612644F.rom', '65D1206.rom', 'C01173E.rom', 'KDULVQN.rom', 'before.rom', 'best.rom', 'empty.rom', 'fizzbuzz.nes', 'foobar.lnx', 'loremipsum.rom', 'one.rom', 'three.rom', 'two.rom', 'unknown.rom'],
      ['patchable/0F09A40.rom', 'patchable/612644F.rom', 'patchable/65D1206.rom', 'patchable/C01173E.rom', 'patchable/KDULVQN.rom', 'patchable/before.rom', 'patchable/best.gz', 'raw/empty.rom', 'raw/fizzbuzz.nes', 'raw/foobar.lnx', 'raw/loremipsum.rom', 'raw/one.rom', 'raw/three.rom', 'raw/two.rom', 'raw/unknown.rom'],
    ],
    [
      '7z/*',
      ['fizzbuzz.nes', 'foobar.lnx', 'loremipsum.rom', path.join('onetwothree', 'one.rom'), path.join('onetwothree', 'three.rom'), path.join('onetwothree', 'two.rom'), 'unknown.rom'],
      ['7z/fizzbuzz.7z', '7z/foobar.7z', '7z/loremipsum.7z', '7z/onetwothree.7z', '7z/unknown.7z'],
    ],
    [
      'rar/*',
      ['fizzbuzz.nes', 'foobar.lnx', 'loremipsum.rom', path.join('onetwothree', 'one.rom'), path.join('onetwothree', 'three.rom'), path.join('onetwothree', 'two.rom'), 'unknown.rom'],
      ['rar/fizzbuzz.rar', 'rar/foobar.rar', 'rar/loremipsum.rar', 'rar/onetwothree.rar', 'rar/unknown.rar'],
    ],
    [
      'raw/*',
      ['empty.rom', 'fizzbuzz.nes', 'foobar.lnx', 'loremipsum.rom', 'one.rom', 'three.rom', 'two.rom', 'unknown.rom'],
      ['raw/empty.rom', 'raw/fizzbuzz.nes', 'raw/foobar.lnx', 'raw/loremipsum.rom', 'raw/one.rom', 'raw/three.rom', 'raw/two.rom', 'raw/unknown.rom'],
    ],
    [
      'tar/*',
      ['fizzbuzz.nes', 'foobar.lnx', 'loremipsum.rom', path.join('onetwothree', 'one.rom'), path.join('onetwothree', 'three.rom'), path.join('onetwothree', 'two.rom'), 'unknown.rom'],
      ['tar/fizzbuzz.tar.gz', 'tar/foobar.tar.gz', 'tar/loremipsum.tar.gz', 'tar/onetwothree.tar.gz', 'tar/unknown.tar.gz'],
    ],
    [
      'zip/*',
      ['fizzbuzz.nes', 'foobar.lnx', 'loremipsum.rom', path.join('onetwothree', 'one.rom'), path.join('onetwothree', 'three.rom'), path.join('onetwothree', 'two.rom'), 'unknown.rom'],
      ['zip/fizzbuzz.zip', 'zip/foobar.zip', 'zip/loremipsum.zip', 'zip/onetwothree.zip', 'zip/unknown.zip'],
    ],
  ])('should move, extract, and test: %s', async (inputGlob, expectedOutputPaths, expectedDeletedInputPaths) => {
    await copyFixturesToTemp(async (inputTemp, outputTemp) => {
      // Given
      const options = new Options({ commands: ['move', 'extract', 'test'] });
      const romFilesBefore = await walkAndStat(path.join(inputTemp, 'roms'));
      await expect(walkAndStat(outputTemp)).resolves.toEqual([]);

      // When
      const outputFiles = (await romWriter(options, inputTemp, inputGlob, undefined, outputTemp))
        .map((pair) => pair[0]).sort();

      // Then the expected files were written
      expect(outputFiles).toEqual(expectedOutputPaths);

      // And the expected files were moved (deleted)
      const romFilesAfter = await walkAndStat(path.join(inputTemp, 'roms'));
      romFilesBefore.forEach(([inputFile, statsBefore]) => {
        const [, statsAfter] = romFilesAfter
          .filter(([inputFileAfter]) => inputFileAfter === inputFile)[0] || [];
        if (statsAfter) {
          // File wasn't deleted, ensure it wasn't touched
          expect(statsAfter).toEqual(statsBefore);
        } else {
          // File was deleted, ensure it was expected
          expect(expectedDeletedInputPaths).toContain(inputFile.replace(/[\\/]/g, '/'));
        }
      });
    });
  });
});

describe('raw', () => {
  it('should not write if the output is the input', async () => {
    await copyFixturesToTemp(async (inputTemp) => {
      // Given
      const options = new Options({ commands: ['copy', 'test'] });
      const inputRaw = path.join(inputTemp, 'roms', 'raw');
      const inputFilesBefore = await walkAndStat(inputRaw);
      expect(inputFilesBefore.length)
        .toBeGreaterThan(0);

      // When
      await romWriter(options, inputTemp, 'raw/*', undefined, inputRaw);

      // Then the input files weren't touched
      await expect(walkAndStat(inputRaw)).resolves.toEqual(inputFilesBefore);
    });
  });

  it('should not write anything if the output exists and not overwriting', async () => {
    await copyFixturesToTemp(async (inputTemp, outputTemp) => {
      // Given
      const options = new Options({ commands: ['copy'] });
      const inputFilesBefore = await walkAndStat(inputTemp);
      await expect(walkAndStat(outputTemp)).resolves.toEqual([]);

      // And we've written once
      await romWriter(options, inputTemp, '**/*', undefined, outputTemp);

      // And files were written
      const outputFilesBefore = await walkAndStat(outputTemp);
      expect(outputFilesBefore).not.toEqual([]);

      // When we write again
      await romWriter(options, inputTemp, '**/*', undefined, outputTemp);

      // Then the output wasn't touched
      await expect(walkAndStat(outputTemp)).resolves.toEqual(outputFilesBefore);

      // And the input files weren't touched
      await expect(walkAndStat(inputTemp)).resolves.toEqual(inputFilesBefore);
    });
  });

  it('should write if the output is expected and overwriting', async () => {
    await copyFixturesToTemp(async (inputTemp, outputTemp) => {
      // Given
      const options = new Options({ commands: ['copy'] });
      const inputFilesBefore = await walkAndStat(inputTemp);
      await expect(walkAndStat(outputTemp)).resolves.toEqual([]);

      // And we've written once
      await romWriter(options, inputTemp, '**/*', undefined, outputTemp);

      // And files were written
      const outputFilesBefore = await walkAndStat(outputTemp);
      expect(outputFilesBefore).not.toEqual([]);

      // When we write again
      await romWriter({
        ...options,
        overwrite: true,
      }, inputTemp, '**/*', undefined, outputTemp);

      // Then the output was touched
      const outputFilesAfter = await walkAndStat(outputTemp);
      expect(outputFilesAfter.map((pair) => pair[0]))
        .toEqual(outputFilesBefore.map((pair) => pair[0]));
      expect(outputFilesAfter).not.toEqual(outputFilesBefore);

      // And the input files weren't touched
      await expect(walkAndStat(inputTemp)).resolves.toEqual(inputFilesBefore);
    });
  });

  test.each([
    // Control group of headered files that can be removed
    ['headered/allpads.nes', 'allpads.nes', '9180a163'],
    ['headered/speed_test_v51.smc', 'speed_test_v51.smc', '9adca6cc'],
    // Archives not being extracted
    ['headered/diagnostic_test_cartridge.a78.7z', 'diagnostic_test_cartridge.a78.7z', '1b55e0ff'],
    ['headered/fds_joypad_test.fds.zip', 'fds_joypad_test.fds.zip', '0b94518e'],
    ['headered/LCDTestROM.lnx.rar', 'LCDTestROM.lnx.rar', '32629801'],
    ['unheadered/speed_test_v51.sfc.gz', 'speed_test_v51.sfc.gz', '7fc0e473'],
  ])('should not remove headers if not requested: %s', async (inputGlob, expectedFileName, expectedCrc) => {
    await copyFixturesToTemp(async (inputTemp, outputTemp) => {
      const options = new Options({ commands: ['copy', 'test'] });
      const outputFiles = (await romWriter(options, inputTemp, inputGlob, undefined, outputTemp));
      expect(outputFiles).toHaveLength(1);
      expect(outputFiles[0][0]).toEqual(expectedFileName);
      const outputFile = await File.fileOf(path.join(outputTemp, outputFiles[0][0]));
      expect(outputFile.getCrc32()).toEqual(expectedCrc);
    });
  });

  test.each([
    // Control group of headered files that can be removed
    ['headered/allpads.nes', 'allpads.nes', '6339abe6'],
    ['headered/speed_test_v51.smc', 'speed_test_v51.sfc', '8beffd94'],
    // Archives not being extracted
    ['headered/diagnostic_test_cartridge.a78.7z', 'diagnostic_test_cartridge.a78.7z', '1b55e0ff'],
    ['headered/fds_joypad_test.fds.zip', 'fds_joypad_test.fds.zip', '0b94518e'],
    ['headered/LCDTestROM.lnx.rar', 'LCDTestROM.lnx.rar', '32629801'],
    ['unheadered/speed_test_v51.sfc.gz', 'speed_test_v51.sfc.gz', '7fc0e473'],
  ])('should not remove headers even if requested: %s', async (inputGlob, expectedFileName, expectedCrc) => {
    await copyFixturesToTemp(async (inputTemp, outputTemp) => {
      const options = new Options({
        commands: ['copy', 'test'],
        removeHeaders: [''], // all
      });
      const outputFiles = (await romWriter(options, inputTemp, inputGlob, undefined, outputTemp));
      expect(outputFiles).toHaveLength(1);
      expect(outputFiles[0][0]).toEqual(expectedFileName);
      const outputFile = await File.fileOf(path.join(outputTemp, outputFiles[0][0]));
      expect(outputFile.getCrc32()).toEqual(expectedCrc);
    });
  });

  test.each([
    // Control group of files without patches
    ['raw/empty.rom', [['empty.rom', '00000000']]],
    ['raw/fizzbuzz.nes', [['fizzbuzz.nes', '370517b5']]],
    ['raw/foobar.lnx', [['foobar.lnx', 'b22c9747']]],
    ['raw/loremipsum.rom', [['loremipsum.rom', '70856527']]],
    // Patchable files
    ['patchable/before.rom', [
      ['After.rom', '4c8e44d4'],
      ['before.rom', '0361b321'],
    ]],
    ['patchable/best.gz', [['best.gz|best.rom', '1e3d78cf']]],
  ])('should patch files if appropriate: %s', async (inputGlob, expectedFilesAndCrcs) => {
    await copyFixturesToTemp(async (inputTemp, outputTemp) => {
      const options = new Options({
        commands: ['copy', 'test'],
      });
      const outputFiles = await romWriter(options, inputTemp, inputGlob, 'patches', outputTemp);

      const writtenRomsAndCrcs = (await Promise.all(outputFiles
        .map(async ([outputPath]) => FileFactory.filesFrom(path.join(outputTemp, outputPath)))))
        .flatMap((entries) => entries)
        .map((entry) => [entry.toString().replace(outputTemp + path.sep, ''), entry.getCrc32()])
        .sort((a, b) => a[0].localeCompare(b[0]));
      expect(writtenRomsAndCrcs).toEqual(expectedFilesAndCrcs);
    });
  });

  test.each([
    [
      '**/!(*headered)/*',
      ['0F09A40.rom', '612644F.rom', '65D1206.rom', 'C01173E.rom', 'KDULVQN.rom', 'before.rom', 'best.gz', 'empty.rom', 'fizzbuzz.nes', 'foobar.lnx', 'loremipsum.rom', 'one.rom', 'three.rom', 'two.rom', 'unknown.rom'],
    ],
    [
      '7z/*',
      ['fizzbuzz.7z', 'foobar.7z', 'loremipsum.7z', 'onetwothree.7z', 'unknown.7z'],
    ],
    [
      'rar/*',
      ['fizzbuzz.rar', 'foobar.rar', 'loremipsum.rar', 'onetwothree.rar', 'unknown.rar'],
    ],
    [
      'raw/*',
      ['empty.rom', 'fizzbuzz.nes', 'foobar.lnx', 'loremipsum.rom', 'one.rom', 'three.rom', 'two.rom', 'unknown.rom'],
    ],
    [
      'tar/*',
      ['fizzbuzz.tar.gz', 'foobar.tar.gz', 'loremipsum.tar.gz', 'onetwothree.tar.gz', 'unknown.tar.gz'],
    ],
    [
      'zip/*',
      ['fizzbuzz.zip', 'foobar.zip', 'loremipsum.zip', 'onetwothree.zip', 'unknown.zip'],
    ],
  ])('should copy raw and test: %s', async (inputGlob, expectedOutputPaths) => {
    await copyFixturesToTemp(async (inputTemp, outputTemp) => {
      // Given
      const options = new Options({ commands: ['copy', 'test'] });
      const inputFilesBefore = await walkAndStat(inputTemp);
      await expect(walkAndStat(outputTemp)).resolves.toEqual([]);

      // When
      const outputFiles = (await romWriter(options, inputTemp, inputGlob, undefined, outputTemp))
        .map((pair) => pair[0]).sort();

      // Then the expected files were written
      expect(outputFiles).toEqual(expectedOutputPaths);

      // And the input files weren't touched
      await expect(walkAndStat(inputTemp)).resolves.toEqual(inputFilesBefore);
    });
  });

  test.each([
    [
      '**/!(*headered)/*',
      ['0F09A40.rom', '612644F.rom', '65D1206.rom', 'C01173E.rom', 'KDULVQN.rom', 'before.rom', 'best.gz', 'empty.rom', 'fizzbuzz.nes', 'foobar.lnx', 'loremipsum.rom', 'one.rom', 'three.rom', 'two.rom', 'unknown.rom'],
      ['patchable/0F09A40.rom', 'patchable/612644F.rom', 'patchable/65D1206.rom', 'patchable/C01173E.rom', 'patchable/KDULVQN.rom', 'patchable/before.rom', 'patchable/best.gz', 'raw/empty.rom', 'raw/fizzbuzz.nes', 'raw/foobar.lnx', 'raw/loremipsum.rom', 'raw/one.rom', 'raw/three.rom', 'raw/two.rom', 'raw/unknown.rom'],
    ],
    [
      '7z/*',
      ['fizzbuzz.7z', 'foobar.7z', 'loremipsum.7z', 'onetwothree.7z', 'unknown.7z'],
      ['7z/fizzbuzz.7z', '7z/foobar.7z', '7z/loremipsum.7z', '7z/onetwothree.7z', '7z/unknown.7z'],
    ],
    [
      'rar/*',
      ['fizzbuzz.rar', 'foobar.rar', 'loremipsum.rar', 'onetwothree.rar', 'unknown.rar'],
      ['rar/fizzbuzz.rar', 'rar/foobar.rar', 'rar/loremipsum.rar', 'rar/onetwothree.rar', 'rar/unknown.rar'],
    ],
    [
      'raw/*',
      ['empty.rom', 'fizzbuzz.nes', 'foobar.lnx', 'loremipsum.rom', 'one.rom', 'three.rom', 'two.rom', 'unknown.rom'],
      ['raw/empty.rom', 'raw/fizzbuzz.nes', 'raw/foobar.lnx', 'raw/loremipsum.rom', 'raw/one.rom', 'raw/three.rom', 'raw/two.rom', 'raw/unknown.rom'],
    ],
    [
      'tar/*',
      ['fizzbuzz.tar.gz', 'foobar.tar.gz', 'loremipsum.tar.gz', 'onetwothree.tar.gz', 'unknown.tar.gz'],
      ['tar/fizzbuzz.tar.gz', 'tar/foobar.tar.gz', 'tar/loremipsum.tar.gz', 'tar/onetwothree.tar.gz', 'tar/unknown.tar.gz'],
    ],
    [
      'zip/*',
      ['fizzbuzz.zip', 'foobar.zip', 'loremipsum.zip', 'onetwothree.zip', 'unknown.zip'],
      ['zip/fizzbuzz.zip', 'zip/foobar.zip', 'zip/loremipsum.zip', 'zip/onetwothree.zip', 'zip/unknown.zip'],
    ],
  ])('should move and test: %s', async (inputGlob, expectedOutputPaths, expectedDeletedInputPaths) => {
    await copyFixturesToTemp(async (inputTemp, outputTemp) => {
      // Given
      const options = new Options({ commands: ['move', 'test'] });
      const romFilesBefore = await walkAndStat(path.join(inputTemp, 'roms'));
      await expect(walkAndStat(outputTemp)).resolves.toEqual([]);

      // When
      const outputFiles = (await romWriter(options, inputTemp, inputGlob, undefined, outputTemp))
        .map((pair) => pair[0]).sort();

      // Then the expected files were written
      expect(outputFiles).toEqual(expectedOutputPaths);

      // And the expected files were moved (deleted)
      const romFilesAfter = await walkAndStat(path.join(inputTemp, 'roms'));
      romFilesBefore.forEach(([inputFile, statsBefore]) => {
        const [, statsAfter] = romFilesAfter
          .filter(([inputFileAfter]) => inputFileAfter === inputFile)[0] || [];
        if (statsAfter) {
          // File wasn't deleted, ensure it wasn't touched
          expect(statsAfter).toEqual(statsBefore);
        } else {
          // File was deleted, ensure it was expected
          expect(expectedDeletedInputPaths).toContain(inputFile.replace(/[\\/]/g, '/'));
        }
      });
    });
  });
});<|MERGE_RESOLUTION|>--- conflicted
+++ resolved
@@ -371,12 +371,7 @@
         .flatMap((entries) => entries)
         .map((entry) => [entry.toString().replace(outputTemp + path.sep, ''), entry.getCrc32()])
         .sort((a, b) => a[0].localeCompare(b[0]));
-<<<<<<< HEAD
-      // console.log(await walkAndStat(Constants.GLOBAL_TEMP_DIR));
       expect(writtenRomsAndCrcs).toEqual(expectedFilesAndCrcs);
-=======
-      expect(writtenRomAndCrcs).toEqual(expectedFilesAndCrcs);
->>>>>>> 5ee04fa1
     });
   });
 
