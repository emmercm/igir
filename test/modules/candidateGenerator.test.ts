--- conflicted
+++ resolved
@@ -48,11 +48,7 @@
   files: (File | Promise<File>)[],
 ): Promise<Map<Parent, ReleaseCandidate[]>> {
   const resolvedFiles = await Promise.all(files);
-<<<<<<< HEAD
   const indexedFiles = await new FileIndexer(options, new ProgressBarFake()).index(resolvedFiles);
-=======
-  const indexedFiles = await new FileIndexer(new ProgressBarFake()).index(resolvedFiles);
->>>>>>> ecb24274
   return new CandidateGenerator(options, new ProgressBarFake()).generate(dat, indexedFiles);
 }
 
