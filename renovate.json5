--- conflicted
+++ resolved
@@ -5,10 +5,7 @@
   ],
   dependencyDashboard: true,
   configMigration: true,
-<<<<<<< HEAD
   baseBranches: ["main", "master"],
-=======
->>>>>>> 47e0ccab
 
   // Personal preferences
   timezone: "America/Los_Angeles",
