--- conflicted
+++ resolved
@@ -23,7 +23,6 @@
   "type": "module",
   "files": [
     "build",
-    "!**/jest.config.*",
     "!**/test/**",
     "!**/*.test.*"
   ],
@@ -97,12 +96,7 @@
     "@typescript-eslint/eslint-plugin": "5.44.0",
     "@typescript-eslint/parser": "5.44.0",
     "auto-changelog": "2.4.0",
-<<<<<<< HEAD
-    "caxa": "^3.0.1",
-    "eslint": "8.26.0",
-=======
     "eslint": "8.28.0",
->>>>>>> 211c1bfe
     "eslint-config-airbnb-base": "15.0.0",
     "eslint-config-airbnb-typescript": "17.0.0",
     "eslint-plugin-jest": "27.1.6",
